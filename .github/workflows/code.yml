name: Code CI

on:
  pull_request:
  # Whenever a new branch or tag is created
  # only on push for testing take out
  push:
  create:

jobs:
  make_boot:
    strategy:
      fail-fast: false
      matrix:
        include:
          - platform: zynq
            app: PandABox-no-fmc
          - platform: zynqmp
            app: xu5_st1-no-fmc
    runs-on: ubuntu-latest

    steps:
      # Git repositories
      - name: Checkout Source
        uses: actions/checkout@v2
        with:
          path: PandABlocks-fpga
          # require history to get back to last tag for version number of branches
          fetch-depth: 0

      - name: Checkout PandABlocks-rootfs
        uses: actions/checkout@v2
        with:
          repository: PandABlocks/PandABlocks-rootfs
          path: PandABlocks-rootfs

<<<<<<< HEAD
=======
      - name: Checkout rootfs builder
        uses: actions/checkout@v2
        with:
          repository: dls-controls/rootfs
          path: rootfs

      # System dependencies
      # gmake directory created for rclone patch
      - name: Install system dependencies
        run: |
          sudo ln -s make /usr/bin/gmake
          sudo apt-get install -y libtinfo5 dbus-x11
          sudo pip install jinja2 numpy

      # Tar dependancies
      - name: Download tar file dependencies
        run: |
          mkdir tar-files && cd tar-files
          curl -o device-tree-xlnx-xilinx-v2020.2.tar.gz -L https://github.com/Xilinx/device-tree-xlnx/archive/refs/tags/xilinx-v2020.2.tar.gz \
               -o u-boot-xlnx-xilinx-v2020.2.tar.gz -L https://github.com/Xilinx/u-boot-xlnx/archive/refs/tags/xilinx-v2020.2.tar.gz \
               -o arm-trusted-firmware-xilinx-v2020.2.tar.gz -L https://github.com/Xilinx/arm-trusted-firmware/archive/refs/tags/xilinx-v2020.2.tar.gz \
               -o dtc-1.6.1.tar.gz -L https://git.kernel.org/pub/scm/utils/dtc/dtc.git/snapshot/dtc-1.6.1.tar.gz  
        
>>>>>>> 543a3e07
      # Installation of go & temporary rclone patch applied until symlinks issue using rclone mount is resolved (see below):
      # https://github.com/rclone/rclone/issues/2975
      - name: Install rclone patch
        run: bash PandABlocks-fpga/.github/scripts/rclone-patch.sh

      # S3 bucket
      - name: Mount Vivado S3 bucket
        run: sudo bash PandABlocks-fpga/.github/scripts/mount-s3-bucket.sh ${{ secrets.VIVADO_S3_ACCESS_KEY_ID }} ${{ secrets.VIVADO_S3_SECRET_ACCESS_KEY }}

      # Get container image
      - name: login to github container registry
        uses: docker/login-action@v1
        with:
          registry: ghcr.io
          username: ${{ github.actor }}
          password: ${{ secrets.GITHUB_TOKEN  }}

      # Mount in rclone bucket from runner into conatiner
      - name: make boot
        run: |
          docker pull ghcr.io/pandablocks/pandablocks-dev-container:latest
          docker run \
            -v "${{ github.workspace }}:/repos" \
            -v "${{ github.workspace }}/build:/build" \
            -v "/scratch/Xilinx:/scratch/Xilinx" \
            ghcr.io/pandablocks/pandablocks-dev-container:latest\
            /bin/bash -c \
            "cd PandABlocks-fpga && ln -s CONFIG.example CONFIG && make boot APP_NAME=${{ matrix.app }}"

  # Make zpkg for FPGA apps
  make_zpkg:
    strategy:
      fail-fast: false
      matrix:
        app: [
              "PandABox-no-fmc",
              "PandABox-fmc_24vio",
              "PandABox-fmc_acq427",
              "PandABox-fmc_acq430",
              "PandABox-fmc_lback-sfp_lback",
              "ZedBoard-no-fmc",
              ]

    runs-on: ubuntu-latest
    steps:

      # Git repositories
      - name: Checkout Source
        uses: actions/checkout@v2
        with:
          path: PandABlocks-fpga
          # require history to get back to last tag for version number of branches
          fetch-depth: 0

      - name: Checkout PandABlocks-rootfs
        uses: actions/checkout@v2
        with:
          repository: PandABlocks/PandABlocks-rootfs
          path: PandABlocks-rootfs

      # Installation of go & temporary rclone patch applied until symlinks issue using rclone mount is resolved (see below):
      # https://github.com/rclone/rclone/issues/2975
      - name: Install rclone patch
        run: bash PandABlocks-fpga/.github/scripts/rclone-patch.sh

      # S3 bucket
      - name: Mount Vivado S3 bucket
        run: sudo bash PandABlocks-fpga/.github/scripts/mount-s3-bucket.sh ${{ secrets.VIVADO_S3_ACCESS_KEY_ID }} ${{ secrets.VIVADO_S3_SECRET_ACCESS_KEY }}

      # Login into ghcr
      - name: login to ghcr
        uses: docker/login-action@v1
        with:
          registry: ghcr.io
          username: ${{ github.actor }}
          password: ${{ secrets.GITHUB_TOKEN  }}

      # Mount in rclone bucket from runner into conatiner
      - name: build carrier_ip and zpkg
        run: |
          docker pull ghcr.io/pandablocks/pandablocks-dev-container:latest
          docker run \
            -v "${{ github.workspace }}:/repos" \
            -v "${{ github.workspace }}/build:/build" \
            -v "/scratch/Xilinx:/scratch/Xilinx" \
            ghcr.io/pandablocks/pandablocks-dev-container:latest\
            /bin/bash -c \
            "cd PandABlocks-fpga && ln -s CONFIG.example CONFIG && make carrier_ip APP_NAME=${{ matrix.app }} && make zpkg APP_NAME=${{ matrix.app }} "

      # Artifacts
      - name: Upload zpkg
        uses: actions/upload-artifact@v2
        with:
          name: fgpa-zpkg-${{ matrix.app }}
          path: build/PandA-FPGA/panda-fpga@*.zpg

  # Seting up AWS runners for high memory apps
  start-runner:
    name: Start self hosted aws runner
    runs-on: ubuntu-latest
    outputs:
      label: ${{ steps.start-ec2-runner.outputs.label }}
      ec2-instance-id: ${{ steps.start-ec2-runner.outputs.ec2-instance-id }}
    steps:

      - name: Configure AWS credentials
        uses: aws-actions/configure-aws-credentials@v1
        with:
          aws-access-key-id: ${{ secrets.AWS_ACCESS_KEY_ID }}
          aws-secret-access-key: ${{ secrets.AWS_SECRET_ACCESS_KEY }}
          aws-region: ${{ secrets.AWS_REGION }}

      - name: Start EC2 runner
        id: start-ec2-runner
        uses: machulav/ec2-github-runner@v2
        with:
          mode: start
          github-token: ${{ secrets.GH_PERSONAL_ACCESS_TOKEN }}
          ec2-image-id: ${{ secrets.AWS_AMI_ID }}
          ec2-instance-type: t3.xlarge
          subnet-id: ${{ secrets.AWS_SUBNET_ID }}
          security-group-id: ${{ secrets.AWS_SECURITY_GROUP_ID }}
          aws-resource-tags: >
            [
              {"Key": "Name", "Value": "ec2-github-runner"},
              {"Key": "GitHubRepository", "Value": "${{ github.repository }}"}
            ]

  # Build rclone and mount S3 bucket
  setup_aws_runner:
    name: setup rclone and mount on runner
    needs: start-runner
    runs-on: ${{ needs.start-runner.outputs.label }}
    steps:
      # Git repositories
      - name: Checkout Source
        uses: actions/checkout@v2
        with:
          path: PandABlocks-fpga
          # require history to get back to last tag for version number of branches
          fetch-depth: 0

      # Installation of go & temporary rclone patch applied until symlinks issue using rclone mount is resolved (see below):
      # https://github.com/rclone/rclone/issues/2975
      - name: Install rclone patch
        run: bash PandABlocks-fpga/.github/scripts/rclone-patch.sh

      # S3 bucket
      - name: Mount Vivado S3 bucket
        run: sudo bash PandABlocks-fpga/.github/scripts/mount-s3-bucket.sh ${{ secrets.VIVADO_S3_ACCESS_KEY_ID }} ${{ secrets.VIVADO_S3_SECRET_ACCESS_KEY }}


  make_zpkg_aws:
    strategy:
      fail-fast: false
      matrix:
        app:
          [
          "xu5_st1-no-fmc",
          "xu5_st1-fmc_acq430",
          ]

    name: make zpkg on aws
    needs:
      - start-runner
      - setup_aws_runner # required to start the main job when the runner is ready
    runs-on: ${{ needs.start-runner.outputs.label }} # run the job on the newly created runner

    steps:
      # Git repositories
      - name: Checkout Source
        uses: actions/checkout@v2
        with:
          path: PandABlocks-fpga
          # require history to get back to last tag for version number of branches
          fetch-depth: 0

      - name: Checkout PandABlocks-rootfs
        uses: actions/checkout@v2
        with:
          repository: PandABlocks/PandABlocks-rootfs
          path: PandABlocks-rootfs

      # Login into ghcr
      - name: login to ghcr
        uses: docker/login-action@v1
        with:
          registry: ghcr.io
          username: ${{ github.actor }}
          password: ${{ secrets.GITHUB_TOKEN  }}

      # Mount in rclone bucket from vm into conatiner
      - name: build carrier_ip and zpkg
        run: |
          sudo docker pull ghcr.io/pandablocks/pandablocks-dev-container:latest
          sudo docker run \
            -v "${{ github.workspace }}:/repos" \
            -v "${{ github.workspace }}/build:/build" \
            -v "/scratch/Xilinx:/scratch/Xilinx" \
            ghcr.io/pandablocks/pandablocks-dev-container:latest\
            /bin/bash -c \
            "cd PandABlocks-fpga && ln -s CONFIG.example CONFIG && make carrier_ip APP_NAME=${{ matrix.app }} && make zpkg APP_NAME=${{ matrix.app }}"

      # Artifacts
      - name: Upload zpkg
        uses: actions/upload-artifact@v2
        with:
<<<<<<< HEAD
          name: fgpa-zpkg-${{ matrix.app }}
          path: build/PandA-FPGA/panda-fpga@*.zpg

  # Stop the AWS runner
  stop-runner:
    name: Stop self hosted EC2 runnner
    needs:
      - start-runner
      - setup_aws_runner
      - make_zpkg_aws
    runs-on: ubuntu-latest
    if: ${{ always() }}
    steps:
      - name: Configure AWS credentials
        uses: aws-actions/configure-aws-credentials@v1
        with:
          aws-access-key-id: ${{ secrets.AWS_ACCESS_KEY_ID }}
          aws-secret-access-key: ${{ secrets.AWS_SECRET_ACCESS_KEY }}
          aws-region: ${{ secrets.AWS_REGION }}
=======
          name: zpkgs
          path: build/panda-fpga@*.zpg
>>>>>>> 543a3e07

      - name: Stop EC2 runner
        uses: machulav/ec2-github-runner@v2
        with:
          mode: stop
          github-token: ${{ secrets.GH_PERSONAL_ACCESS_TOKEN }}
          label: ${{ needs.start-runner.outputs.label }}
          ec2-instance-id: ${{ needs.start-runner.outputs.ec2-instance-id }}

  test:
    runs-on: ubuntu-latest
    steps:
      # Git repositories
      - name: Checkout Source
        uses: actions/checkout@v2
        with:
          path: PandABlocks-fpga
          # require history to get back to last tag for version number of branches
          fetch-depth: 0

      # Installation of go & temporary rclone patch applied until symlinks issue using rclone mount is resolved (see below):
      # https://github.com/rclone/rclone/issues/2975
      - name: Install rclone patch
        run: bash PandABlocks-fpga/.github/scripts/rclone-patch.sh

      # S3 bucket
      - name: Mount Vivado S3 bucket
        run: sudo bash PandABlocks-fpga/.github/scripts/mount-s3-bucket.sh ${{ secrets.VIVADO_S3_ACCESS_KEY_ID }} ${{ secrets.VIVADO_S3_SECRET_ACCESS_KEY }}

      # Login into ghcr
      - name: login to ghcr
        uses: docker/login-action@v1
        with:
          registry: ghcr.io
          username: ${{ github.actor }}
          password: ${{ secrets.GITHUB_TOKEN  }}

      # Run tests
      - name: Make python and hdl tests
        run: |
          docker pull ghcr.io/pandablocks/pandablocks-dev-container:latest
          docker run \
            -v "${{ github.workspace }}:/repos" \
            -v "${{ github.workspace }}/build:/build" \
            -v "/scratch/Xilinx:/scratch/Xilinx" \
            ghcr.io/pandablocks/pandablocks-dev-container:latest \
            /bin/bash -c \
            "cd PandABlocks-fpga && ln -s CONFIG.example CONFIG && make python_tests && make python_timing && \
            make autogen && make hdl_test"

  release:
    needs: [ make_boot, make_zpkg, make_zpkg_aws, test ]
    runs-on: ubuntu-latest
    # make a release on every tag
    if: github.event_name == 'push' && startsWith(github.event.ref, 'refs/tags')
    steps:
      - uses: actions/download-artifact@v2
        with:
          name: zpkgs
          path: zpkgs

      - name: Github Release
        # We pin to the SHA, not the tag, for security reasons.
        # https://docs.github.com/en/actions/learn-github-actions/security-hardening-for-github-actions#using-third-party-actions
        uses: softprops/action-gh-release@2d72d869af3bf23602f9593a1e3fd739b80ac1eb  # v0.1.12
        with:
<<<<<<< HEAD
          prerelease: ${{ contains(github.ref_name, 'a') || contains(github.ref_name, 'b') || contains(github.ref_name, 'rc') }}
          files: artifacts/*
=======
          files: zpkgs/*
>>>>>>> 543a3e07
          body: See [Changelog](CHANGELOG.rst) for more details
        env:
          GITHUB_TOKEN: ${{ secrets.GITHUB_TOKEN }}<|MERGE_RESOLUTION|>--- conflicted
+++ resolved
@@ -34,32 +34,6 @@
           repository: PandABlocks/PandABlocks-rootfs
           path: PandABlocks-rootfs
 
-<<<<<<< HEAD
-=======
-      - name: Checkout rootfs builder
-        uses: actions/checkout@v2
-        with:
-          repository: dls-controls/rootfs
-          path: rootfs
-
-      # System dependencies
-      # gmake directory created for rclone patch
-      - name: Install system dependencies
-        run: |
-          sudo ln -s make /usr/bin/gmake
-          sudo apt-get install -y libtinfo5 dbus-x11
-          sudo pip install jinja2 numpy
-
-      # Tar dependancies
-      - name: Download tar file dependencies
-        run: |
-          mkdir tar-files && cd tar-files
-          curl -o device-tree-xlnx-xilinx-v2020.2.tar.gz -L https://github.com/Xilinx/device-tree-xlnx/archive/refs/tags/xilinx-v2020.2.tar.gz \
-               -o u-boot-xlnx-xilinx-v2020.2.tar.gz -L https://github.com/Xilinx/u-boot-xlnx/archive/refs/tags/xilinx-v2020.2.tar.gz \
-               -o arm-trusted-firmware-xilinx-v2020.2.tar.gz -L https://github.com/Xilinx/arm-trusted-firmware/archive/refs/tags/xilinx-v2020.2.tar.gz \
-               -o dtc-1.6.1.tar.gz -L https://git.kernel.org/pub/scm/utils/dtc/dtc.git/snapshot/dtc-1.6.1.tar.gz  
-        
->>>>>>> 543a3e07
       # Installation of go & temporary rclone patch applied until symlinks issue using rclone mount is resolved (see below):
       # https://github.com/rclone/rclone/issues/2975
       - name: Install rclone patch
@@ -267,7 +241,6 @@
       - name: Upload zpkg
         uses: actions/upload-artifact@v2
         with:
-<<<<<<< HEAD
           name: fgpa-zpkg-${{ matrix.app }}
           path: build/PandA-FPGA/panda-fpga@*.zpg
 
@@ -287,10 +260,6 @@
           aws-access-key-id: ${{ secrets.AWS_ACCESS_KEY_ID }}
           aws-secret-access-key: ${{ secrets.AWS_SECRET_ACCESS_KEY }}
           aws-region: ${{ secrets.AWS_REGION }}
-=======
-          name: zpkgs
-          path: build/panda-fpga@*.zpg
->>>>>>> 543a3e07
 
       - name: Stop EC2 runner
         uses: machulav/ec2-github-runner@v2
@@ -357,12 +326,8 @@
         # https://docs.github.com/en/actions/learn-github-actions/security-hardening-for-github-actions#using-third-party-actions
         uses: softprops/action-gh-release@2d72d869af3bf23602f9593a1e3fd739b80ac1eb  # v0.1.12
         with:
-<<<<<<< HEAD
           prerelease: ${{ contains(github.ref_name, 'a') || contains(github.ref_name, 'b') || contains(github.ref_name, 'rc') }}
-          files: artifacts/*
-=======
           files: zpkgs/*
->>>>>>> 543a3e07
           body: See [Changelog](CHANGELOG.rst) for more details
         env:
           GITHUB_TOKEN: ${{ secrets.GITHUB_TOKEN }}