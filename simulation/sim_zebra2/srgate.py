from .block import Block
from .event import Event

class Srgate(Block):

    def do_set(self, next_event, event):
        """Set the output value high on the acting edge of a SET input or on a
        FORCE SET action"""
        next_event.bit[self.VAL] = 1

    def do_reset(self, next_event, event):
        """Reset the block, either called on the acting edge of RST input or
        on a FORCE RST action"""
        next_event.bit[self.VAL] = 0

    def do_process_inputs(self, next_event, event):
        # if we got a reset, and it was high, do a reset
        if event.bit.get(self.RESET, None) == self.RESET_EDGE:
            self.do_reset(next_event, event)
        # if we got a set, then process it
        elif event.bit.get(self.SET, None) == self.SET_EDGE:
            self.do_set(next_event, event)

    def on_event(self, event):
        """Handle register, bit and pos changes at a particular timestamps,
        then generate output events and return when we next need to be called"""
        next_event = Event()
        # if we got register changes, handle those
        if event.reg:
            for name, value in event.reg.items():
                setattr(self, name, value)
                if name == "FORCE_RST" and value:
                    self.do_reset(next_event, event)
                elif name == "FORCE_SET" and value:
                    self.do_set(next_event, event)
<<<<<<< HEAD
        # if we got a reset, and it was high, do a reset
        if event.bit.get(self.RST, None) == self.RST_EDGE:
            self.do_reset(next_event, event)
        # if we got a set, then process it
        elif event.bit.get(self.SET, None) == self.SET_EDGE:
            self.do_set(next_event, event)
=======
                else:
                    self.do_process_inputs(next_event, event)
        else:
            self.do_process_inputs(next_event, event)
>>>>>>> 7d1566a0
        # return any changes and next ts
        return next_event<|MERGE_RESOLUTION|>--- conflicted
+++ resolved
@@ -15,7 +15,7 @@
 
     def do_process_inputs(self, next_event, event):
         # if we got a reset, and it was high, do a reset
-        if event.bit.get(self.RESET, None) == self.RESET_EDGE:
+        if event.bit.get(self.RST, None) == self.RST_EDGE:
             self.do_reset(next_event, event)
         # if we got a set, then process it
         elif event.bit.get(self.SET, None) == self.SET_EDGE:
@@ -33,18 +33,9 @@
                     self.do_reset(next_event, event)
                 elif name == "FORCE_SET" and value:
                     self.do_set(next_event, event)
-<<<<<<< HEAD
-        # if we got a reset, and it was high, do a reset
-        if event.bit.get(self.RST, None) == self.RST_EDGE:
-            self.do_reset(next_event, event)
-        # if we got a set, then process it
-        elif event.bit.get(self.SET, None) == self.SET_EDGE:
-            self.do_set(next_event, event)
-=======
                 else:
                     self.do_process_inputs(next_event, event)
         else:
             self.do_process_inputs(next_event, event)
->>>>>>> 7d1566a0
         # return any changes and next ts
         return next_event