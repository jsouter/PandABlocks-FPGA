# Register interface definition

# This special register block is not present in the config file and contains
# fixed register definitions used in the hardware interface.
#   Alas, because hardware access occurs during the processing of this file, it
# is necessary to place this section at the start!
*REG        31
    #
    # FPGA Version and Build Identification Values
    #
    FPGA_VERSION            0
    FPGA_BUILD              1
    SLOW_VERSION            2
    # Bit bus readout registers: first write to BIT_READ_RST to capture a
    # snapshot of the bit bus and its changes, then read BIT_READ_VALUE 8 times
    # to read out bit bus values and change flags.
    BIT_READ_RST            3
    BIT_READ_VALUE          4

    # Position bus readout registers: first write to POS_READ_RST to snapshot
    # the position bus and the change set, then read POS_READ_VALUE 32 times to
    # read out the positions, and finally read the change set from
    # POS_READ_CHANGES.
    POS_READ_RST            5
    POS_READ_VALUE          6
    POS_READ_CHANGES        7

    # The capture set is written by first writing to PCAP_START_WRITE and then
    # writing the required changes to PCAP_WRITE
    PCAP_START_WRITE        8
    PCAP_WRITE              9
    # Framing capture for each position is controlled by writing to
    # PCAP_FRAMING_MASK.  If framing capture is required then
    # PCAP_FRAMING_ENABLE must also be set separately.
    PCAP_FRAMING_MASK       10
    PCAP_FRAMING_ENABLE     11
    PCAP_FRAMING_MODE       12

    # Position capture control
    PCAP_ARM                13
    PCAP_DISARM             14

    # Slow read and write status: if 1 transaction in progress, if 0 transaction
    # complete.
    SLOW_REGISTER_STATUS    15


# These registers are used by the kernel driver to read the data capture stream.
# This block is not used by the server, but is here for documentation and other
# automated tools.
*DRV        25
    # This register is used to reset DMA engine.
    PCAP_DMA_RESET          0
    # This register is used to initialise DMA engine with first set of
    # addresses.
    PCAP_DMA_START          1
    # The physical address of each DMA block is written to this register.
    PCAP_DMA_ADDR           2
    # This register configures the maximum interval between capture interrupts
    PCAP_TIMEOUT            3
    # Interrupt status and acknowledge
    PCAP_IRQ_STATUS         4
    # ? Should this be merged into IRQ status for a single read?
    PCAP_SMPL_COUNT         5
    # DMA block size in bytes
    PCAP_BLOCK_SIZE         6

TTLIN       18
    TERM            slow 0
    VAL             2 3 4 5 6 7

TTLOUT      0
    VAL             0

LVDSIN      17
    VAL             8 9

LVDSOUT     1
    VAL             0

LUT         2
    FUNC            5
    INPA            0
    INPB            1
    INPC            2
    INPD            3
    INPE            4
    OUT             10 11 12 13 14 15 16 17

SRGATE      3
    SET_EDGE        2
    RST_EDGE        3
    FORCE_SET       4
    FORCE_RST       5
    SET             0
    RST             1
    OUT             18 19 20 21

DIV         4
    DIVISOR         2
    FIRST_PULSE     3
    INP             0
    ENABLE          1
    OUTD            22 23 24 25
    OUTN            26 27 28 29
    OUT             4

PULSE       5
    DELAY           3 2     >3
    WIDTH           5 4     >3
    INP             0
    ENABLE          1
    OUT             30 31 32 33
    PERR            34 35 36 37
    ERR_OVERFLOW    7
    ERR_PERIOD      8
    QUEUE           9
    MISSED_CNT      10

SEQ         6
    PRESCALE        5
    TABLE_CYCLE     8
    ENABLE          0
    INPA            1
    INPB            2
    INPC            3
    INPD            4
    OUTA            38 39 40 41
    OUTB            42 43 44 45
    OUTC            46 47 48 49
    OUTD            50 51 52 53
    OUTE            54 55 56 57
    OUTF            58 59 60 61
    ACTIVE          62 63 64 65
    CUR_FRAME       9
    CUR_FCYCLE      10
    CUR_TCYCLE      11
    TABLE           short   512    13 14 15

INENC       7
    PROTOCOL        slow 0
    CLK_PERIOD      1
    FRAME_PERIOD    2
    BITS            3
    SETP            4
    RST_ON_Z        5
    EXTENSION       6
    ERR_FRAME       7
    ERR_RESPONSE    8
    ENC_STATUS      9
    A               66 67 68 69
    B               70 71 72 73
    Z               74 75 76 77
    CONN            78 79 80 81
    VAL             1 2 3 4 / 33 34 35 36

QDEC        8
    RST_ON_Z        3
    SETP            4
    A               0
    B               1
    Z               2
    OUT             5 6 7 8

OUTENC      9
    PROTOCOL        5
    BITS            6
    QPERIOD         7
    ENABLE          8
    A               0
    B               1
    Z               2
    VAL             4
    CONN            3
    QSTATE          9

POSENC      10
    INP             0
    QPERIOD         1
    ENABLE          3
    PROTOCOL        2
    A               82 83 84 85
    B               86 87 88 89
    QSTATE          4

ADDER       12
    INPA            0
    INPB            1
    INPC            2
    INPD            3
    SCALE           4
    OUT             10 11

COUNTER     13
    DIR             2
    START           3
    STEP            4
    ENABLE          0
    TRIG            1
    CARRY           90 91 92 93 94 95 96 97
    OUT             12 13 14 15 16 17 18 19

PGEN        14
    CYCLES          3
    ENABLE          0
<<<<<<< HEAD
    TRIGGER         1
    POSN            20 21
    TABLE           long    2^8    4 5
=======
    TRIG            1
    OUT             20 21
    TABLE           long    2^20    4 5
>>>>>>> 3e0df6eb

PCOMP       15
    START           2
    STEP            3
    WIDTH           4
    PNUM            5
    RELATIVE        6
    DIR             7
    FLTR_DELTAT     8
    FLTR_THOLD      9
    USE_TABLE       10
    ENABLE          0
    INP             1
    ACTIVE          98 99 100 101
    OUT             102 103 104 105
    FLTR_DIR        13
    ERROR           14
    TABLE           long    2^2    11 12

ADC         26
    OUT             22 23 24 25 26 27 28 29 / 54 55 56 57 58 59 60 61

PCAP        16
    ENABLE          0
    FRAME           1
    CAPTURE         2
    ERR_STATUS      4
    ACTIVE          106
    CAPTURE_TS      62 / 63
    FRAME_LENGTH    37
    CAPTURE_OFFSET  38
    ADC_COUNT       32
    BITS0           39
    BITS1           40
    BITS2           41
    BITS3           42

BITS        28
    A               0
    B               1
    C               2
    D               3
    OUTA            118
    OUTB            119
    OUTC            120
    OUTD            121
    ZERO            0
    ONE             1

CLOCKS      29
    A_PERIOD        0
    B_PERIOD        1
    C_PERIOD        2
    D_PERIOD        3
    OUTA            122
    OUTB            123
    OUTC            124
    OUTD            125

POSITIONS   30
    ZERO            0

SLOW        27
    FPGA_VERSION    0
    ENC_CONN        1<|MERGE_RESOLUTION|>--- conflicted
+++ resolved
@@ -203,15 +203,9 @@
 PGEN        14
     CYCLES          3
     ENABLE          0
-<<<<<<< HEAD
-    TRIGGER         1
-    POSN            20 21
-    TABLE           long    2^8    4 5
-=======
     TRIG            1
     OUT             20 21
-    TABLE           long    2^20    4 5
->>>>>>> 3e0df6eb
+    TABLE           long    2^8    4 5
 
 PCOMP       15
     START           2
