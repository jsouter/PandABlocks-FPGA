# Interface definition
#
# Notes:
#   bit_out definitions correspond to a bit on the system bus

TTLIN[6]
    TERM            param       enum 2
        0   High-Z
        1   50-Ohm
    VAL             bit_out

TTLOUT[10]
    VAL             param       bit_mux

LVDSIN[2]
    VAL             bit_out

LVDSOUT[2]
    VAL             param       bit_mux

LUT[8]
    FUNC            param       lut
    INPA            param       bit_mux
    INPB            param       bit_mux
    INPC            param       bit_mux
    INPD            param       bit_mux
    INPE            param       bit_mux
    VAL             bit_out

SRGATE[4]
    SET_EDGE        param       enum 2
        0   Falling
        1   Rising
    RST_EDGE        param       enum 2
        0   Falling
        1   Rising
    FORCE_SET       write       action
    FORCE_RST       write       action
    SET             param       bit_mux
    RST             param       bit_mux
    VAL             bit_out

DIV[4]
    DIVISOR         param
    FIRST_PULSE     param       enum 2
        0   OutN
        1   OutD
    FORCE_RST       write       action
    INP             param       bit_mux
    RST             param       bit_mux
    OUTD            bit_out
    OUTN            bit_out
    COUNT           read

PULSE[4]
    DELAY           time
    WIDTH           time
    FORCE_RST       write       action
    INP             param       bit_mux
    RST             param       bit_mux
    OUT             bit_out
    PERR            bit_out
    ERR_OVERFLOW    read        bit
    ERR_PERIOD      read        bit
    QUEUE           read        uint 1023
    MISSED_CNT      read

SEQ[4]
    PRESCALE        param
    SOFT_GATE       write       bit
    TABLE_LENGTH    param       uint 511
    TABLE_CYCLE     param
    GATE            param       bit_mux
    INPA            param       bit_mux
    INPB            param       bit_mux
    INPC            param       bit_mux
    INPD            param       bit_mux
    OUTA            bit_out
    OUTB            bit_out
    OUTC            bit_out
    OUTD            bit_out
    OUTE            bit_out
    OUTF            bit_out
    ACTIVE          bit_out
    CUR_FRAME       read
    CUR_FCYCLE      read
    CUR_TCYCLE      read
    TABLE_STROBES   read
    TABLE           table
        31:0    NREPEATS
        35:32   INPUT_MASK
        39:36   TRIGGER_MASK
        45:40   OUT_PH_A
        51:46   OUT_PH_B
        95:64   TIME_PH_A
        127:96  TIME_PH_B

INENC[4]
<<<<<<< HEAD
    A               bit_out
    B               bit_out
    Z               bit_out
    CONN            bit_out
    ENC_POSN        pos_out     encoder
    EXTENSION       read        int
=======
>>>>>>> 63236d99
    PROTOCOL        param       enum 5
        0   Quadrature
        1   SSI
        2   BISS
        3   enDat
        4   enDat/BISS
    CLKRATE         param
    FRAMERATE       param
    BITS            param       uint 63
    SETP            write       position
    RST_ON_Z        param       bit
    A               bit_out
    B               bit_out
    Z               bit_out
    CONN            bit_out
    ENC_POSN        pos_out     encoder

QDEC[4]
    RST_ON_Z        param       bit
    SETP            param       position
    A               param       bit_mux
    B               param       bit_mux
    Z               param       bit_mux
    ENC_POSN        pos_out
<<<<<<< HEAD
    RST_ON_Z        param       bit
    SETP            write       position
=======
>>>>>>> 63236d99

OUTENC[4]
    PROTOCOL        param       enum 5
        0   Pos-Quad
        1   SSI
        2   BISS
        3   enDat
        4   ABZ
    BITS            param
    QPRESCALAR      param
    FORCE_QSTATE    write       action
    A               param       bit_mux
    B               param       bit_mux
    Z               param       bit_mux
    POSN            param       pos_mux
    CONN            param       bit_mux
    QSTATE          read        bit

POSENC[4]
    ENC_POSN        param       pos_mux
    QPRESCALAR      param       bit
    MODE            param       enum 2
        0   quadrature
        1   step+direction
    FORCE_QSTATE    write       action
    A               bit_out
    B               bit_out
    QSTATE          read        bit

CALC[2]
    KA              param
    KB              param
    SCALE           param
    A               param       pos_mux
    B               param       pos_mux
    RESULT          pos_out

# Hard wired inputs!
ADDER
    MASK            param
    OUTSCALE        param
    RESULT          pos_out

COUNTER[8]
    DIR             param       bit_mux
    START           param
    STEP            param
    ENABLE          param       bit_mux
    TRIGGER         param       bit_mux
    CARRY           bit_out
    COUNT           pos_out

PGEN[2]
    SAMPLES         param
    CYCLES          param
    ENABLE          param       bit_mux
    TRIGGER         param       bit_mux
    POSN            pos_out
    TABLE           table

PCOMP[4]
    START           param       position
    STEP            param       position
    WIDTH           param       position
    NUM             param
    RELATIVE        param
    DIR             param
    FLTR_DELTAT     param
    FLTR_THOLD      param
    LUT_ENABLE      param
    ENABLE          param       bit_mux
    POSN            param       pos_mux
    ACT             bit_out
    PULSE           bit_out
    TABLE           table

ADC[8]
    TRIGGER         param       bit_mux
    RST             param       bit_mux
    DATA            pos_out     adc

PCAP
    ENABLE          param       bit_mux
    FRAME           param       bit_mux
    CAPTURE         param       bit_mux
    MISSED_CAPTURES read
    ACTIVE          bit_out

    CAPTURE_TS      ext_out     timestamp
    FRAME_LENGTH    ext_out
    CAPTURE_OFFSET  ext_out
    ADC_COUNT       ext_out

    ARM             software    arm
    DISARM          software    disarm
    RESET           software    reset
    STATUS          software    status
    WAITING         software    waiting
    DOWNLOADING     software    downloading

BITS
    A_SET           param       bit
    B_SET           param       bit
    C_SET           param       bit
    D_SET           param       bit
    A               bit_out
    B               bit_out
    C               bit_out
    D               bit_out
    ZERO            bit_out
    ONE             bit_out

CLOCKS
    A_PERIOD        param       time
    B_PERIOD        param       time
    C_PERIOD        param       time
    D_PERIOD        param       time
    A               bit_out
    B               bit_out
    C               bit_out
    D               bit_out

POSITIONS
    ZERO            pos_out     const<|MERGE_RESOLUTION|>--- conflicted
+++ resolved
@@ -96,15 +96,6 @@
         127:96  TIME_PH_B
 
 INENC[4]
-<<<<<<< HEAD
-    A               bit_out
-    B               bit_out
-    Z               bit_out
-    CONN            bit_out
-    ENC_POSN        pos_out     encoder
-    EXTENSION       read        int
-=======
->>>>>>> 63236d99
     PROTOCOL        param       enum 5
         0   Quadrature
         1   SSI
@@ -121,19 +112,15 @@
     Z               bit_out
     CONN            bit_out
     ENC_POSN        pos_out     encoder
+    EXTENSION       read        int
 
 QDEC[4]
     RST_ON_Z        param       bit
-    SETP            param       position
+    SETP            write       position
     A               param       bit_mux
     B               param       bit_mux
     Z               param       bit_mux
     ENC_POSN        pos_out
-<<<<<<< HEAD
-    RST_ON_Z        param       bit
-    SETP            write       position
-=======
->>>>>>> 63236d99
 
 OUTENC[4]
     PROTOCOL        param       enum 5
