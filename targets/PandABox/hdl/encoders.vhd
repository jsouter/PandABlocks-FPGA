library ieee;
use ieee.std_logic_1164.all;
use ieee.numeric_std.all;

library unisim;
use unisim.vcomponents.all;

library work;
use work.top_defines.all;
use work.support.all;

entity encoders is
port (
    -- Clock and Reset
    clk_i               : in  std_logic;
    reset_i             : in  std_logic;
    -- Encoder inputs from Bitbus
    a_ext_i             : in  std_logic;
    b_ext_i             : in  std_logic;
    z_ext_i             : in  std_logic;

    data_ext_i          : in  std_logic;
    posn_i              : in  std_logic_vector(31 downto 0);
    enable_i            : in  std_logic;
    -- Encoder I/O Pads
    INENC_A_o          : out std_logic;
    INENC_B_o          : out std_logic;
    INENC_Z_o          : out std_logic;
    INENC_DATA_o       : out std_logic;
    --
    clk_out_ext_i       : in  std_logic;
    clk_int_o           : out std_logic;
    --
    Am0_pad_io          : inout std_logic;
    Bm0_pad_io          : inout std_logic;
    Zm0_pad_io          : inout std_logic;
    As0_pad_io          : inout std_logic;
    Bs0_pad_io          : inout std_logic;
    Zs0_pad_io          : inout std_logic;

    -- Block parameters
    GENERATOR_ERROR_i   : in  std_logic;
    OUTENC_PROTOCOL_i   : in  std_logic_vector(2 downto 0);
    OUTENC_ENCODING_i   : in  std_logic_vector(1 downto 0);
    OUTENC_BITS_i       : in  std_logic_vector(7 downto 0);
    QPERIOD_i           : in  std_logic_vector(31 downto 0);
    QPERIOD_WSTB_i      : in  std_logic;
    OUTENC_HEALTH_o     : out std_logic_vector(31 downto 0);
    QSTATE_o            : out std_logic_vector(31 downto 0);

    DCARD_MODE_i        : in  std_logic_vector(31 downto 0);
    INENC_PROTOCOL_i    : in  std_logic_vector(2 downto 0);
    INENC_ENCODING_i    : in  std_logic_vector(1 downto 0);
    CLK_SRC_i           : in  std_logic;
    CLK_PERIOD_i        : in  std_logic_vector(31 downto 0);
    FRAME_PERIOD_i      : in  std_logic_vector(31 downto 0);
    INENC_BITS_i        : in  std_logic_vector(7 downto 0);
    LSB_DISCARD_i       : in  std_logic_vector(4 downto 0);
    MSB_DISCARD_i       : in  std_logic_vector(4 downto 0);
    SETP_i              : in  std_logic_vector(31 downto 0);
    SETP_WSTB_i         : in  std_logic;
    RST_ON_Z_i          : in  std_logic_vector(31 downto 0);
    STATUS_o            : out std_logic_vector(31 downto 0);
    INENC_HEALTH_o      : out std_logic_vector(31 downto 0);
    HOMED_o             : out std_logic_vector(31 downto 0);
    -- Block Outputs
    posn_o              : out std_logic_vector(31 downto 0)
);
end entity;


architecture rtl of encoders is

constant c_ABZ_PASSTHROUGH  : std_logic_vector(2 downto 0) := std_logic_vector(to_unsigned(4,3));
constant c_DATA_PASSTHROUGH : std_logic_vector(2 downto 0) := std_logic_vector(to_unsigned(5,3));
constant c_BISS             : std_logic_vector(2 downto 0) := std_logic_vector(to_unsigned(2,3));
constant c_enDat            : std_logic_vector(2 downto 0) := std_logic_vector(to_unsigned(3,3));

signal quad_a               : std_logic;
signal quad_b               : std_logic;
signal sdat                 : std_logic;
signal bdat                 : std_logic;
signal health_biss_slave    : std_logic_vector(31 downto 0);

signal clk_out_encoder_ssi  : std_logic;
signal clk_out_encoder_biss : std_logic;
signal posn_incr            : std_logic_vector(31 downto 0);
signal posn_ssi             : std_logic_vector(31 downto 0);
signal posn_biss            : std_logic_vector(31 downto 0);
signal posn_ssi_sniffer     : std_logic_vector(31 downto 0);
signal posn_biss_sniffer    : std_logic_vector(31 downto 0);
signal posn                 : std_logic_vector(31 downto 0);
signal posn_prev            : std_logic_vector(31 downto 0);
signal bits_not_used        : unsigned(4 downto 0);

signal homed_qdec           : std_logic_vector(31 downto 0);
signal linkup_incr          : std_logic;
signal linkup_incr_std32    : std_logic_vector(31 downto 0);
signal linkup_ssi           : std_logic;
signal linkup_biss_sniffer  : std_logic;
signal health_biss_sniffer  : std_logic_vector(31 downto 0);
signal linkup_biss_master   : std_logic;
signal health_biss_master   : std_logic_vector(31 downto 0);

signal inenc_dir            : std_logic;
signal outenc_dir           : std_logic;
signal inenc_ctrl           : std_logic_vector(2 downto 0);
signal outenc_ctrl          : std_logic_vector(2 downto 0);

signal Am0_ipad, Am0_opad   : std_logic;
signal Bm0_ipad, Bm0_opad   : std_logic;
signal Zm0_ipad, Zm0_opad   : std_logic;

signal As0_ipad, As0_opad   : std_logic;
signal Bs0_ipad, Bs0_opad   : std_logic;
signal Zs0_ipad, Zs0_opad   : std_logic;

signal A_IN                 : std_logic;
signal B_IN                 : std_logic;
signal Z_IN                 : std_logic;
signal DATA_IN              : std_logic;

signal A_OUT                : std_logic;
signal B_OUT                : std_logic;
signal Z_OUT                : std_logic;
signal DATA_OUT             : std_logic;

signal CLK_OUT              : std_logic;

signal CLK_IN               : std_logic;

signal Bs0_t                : std_logic;

begin

-- Unused Nets.
inenc_dir <= '0';
outenc_dir <= '0';
Am0_opad <= '0';
Zm0_opad <= '0';

-----------------------------OUTENC---------------------------------------------
--------------------------------------------------------------------------------
-- When using the monitor control card, only the B signal is used as this is 
-- used to generate the Clock inputted to the Inenc.

-- Assign outputs
A_OUT <= a_ext_i when (OUTENC_PROTOCOL_i = c_ABZ_PASSTHROUGH) else quad_a;
B_OUT <= b_ext_i when (OUTENC_PROTOCOL_i = c_ABZ_PASSTHROUGH) else quad_b;
Z_OUT <= z_ext_i when (OUTENC_PROTOCOL_i = c_ABZ_PASSTHROUGH) else '0';
DATA_OUT <= data_ext_i when (OUTENC_PROTOCOL_i = c_DATA_PASSTHROUGH) else 
            bdat when (OUTENC_PROTOCOL_i = c_BISS) else sdat;

--
-- INCREMENTAL OUT
--
qenc_inst : entity work.qenc
port map (
    clk_i           => clk_i,
    reset_i         => reset_i,
    QPERIOD         => QPERIOD_i,
    QPERIOD_WSTB    => QPERIOD_WSTB_i,
    QSTATE          => QSTATE_o,
    enable_i        => enable_i,
    posn_i          => posn_i,
    a_o             => quad_a,
    b_o             => quad_b
);

--
-- SSI SLAVE
--
ssi_slave_inst : entity work.ssi_slave
port map (
    clk_i           => clk_i,
    reset_i         => reset_i,
    ENCODING        => OUTENC_ENCODING_i,
    BITS            => OUTENC_BITS_i,
    posn_i          => posn_i,
    ssi_sck_i       => CLK_IN,
    ssi_dat_o       => sdat
);

--
-- BISS SLAVE
--
biss_slave_inst : entity work.biss_slave
port map (
    clk_i             => clk_i,
    reset_i           => reset_i,
    ENCODING          => OUTENC_ENCODING_i,
    BITS              => OUTENC_BITS_i,
    enable_i          => enable_i,
    GENERATOR_ERROR   => GENERATOR_ERROR_i,
    health_o          => health_biss_slave,
    posn_i            => posn_i,
    biss_sck_i        => CLK_IN,
    biss_dat_o        => bdat
);

--------------------------------------------------------------------------
-- Position Data and STATUS readback multiplexer
--
--  Link status information is valid only for loopback configuration
--------------------------------------------------------------------------
process(clk_i)
begin
    if rising_edge(clk_i) then
        case (OUTENC_PROTOCOL_i) is
            when "000"  =>              -- INC
                OUTENC_HEALTH_o <= (others=>'0');

            when "001"  =>              -- SSI & Loopback
                OUTENC_HEALTH_o <= (others=>'0');

            when "010"  =>              -- BISS & Loopback
                OUTENC_HEALTH_o <= health_biss_slave;
                
            when c_enDat =>             -- enDat 
                OUTENC_HEALTH_o <= std_logic_vector(to_unsigned(2,32)); --ENDAT not implemented
                
            when others =>
                OUTENC_HEALTH_o <= (others=>'0');
                
        end case;
    end if;
end process;

---------------------------------INENC------------------------------------
--------------------------------------------------------------------------
-- Assign outputs
--------------------------------------------------------------------------

ps_select: process(clk_i)
begin
    if rising_edge(clk_i) then
        -- BITS not begin used
        bits_not_used <= 31 - (unsigned(INENC_BITS_i(4 downto 0))-1);
        lp_test: for i in 31 downto 0 loop
           -- Discard bits not being used and MSB and LSB and extend the sign.
           -- Note that we need the loop to manipulate the vector. Slicing with \
           -- variable indices is not synthesisable.
           if (i > 31 - bits_not_used - unsigned(MSB_DISCARD_i) - unsigned(LSB_DISCARD_i)) then
<<<<<<< HEAD
               --posn_o(i) <= '0';
               -- sign extension
               posn_o(i) <= posn(31 - to_integer(bits_not_used + unsigned(MSB_DISCARD_i)));
=======
               if ((INENC_ENCODING_i=c_UNSIGNED_BINARY_ENCODING) or (INENC_ENCODING_i=c_UNSIGNED_GRAY_ENCODING)) then
                   posn_o(i) <= '0';
               else
                   -- sign extension
                   posn_o(i) <= posn(31 - to_integer(bits_not_used + unsigned(MSB_DISCARD_i)));
               end if;
>>>>>>> 9e62a90e
           -- Add the LSB_DISCARD on to posn index count and start there
           else
               posn_o(i) <= posn(i + to_integer(unsigned(LSB_DISCARD_i)));
           end if;
        end loop lp_test;
    end if;
end process ps_select;

-- Loopbacks
CLK_OUT <=    clk_out_ext_i when (CLK_SRC_i = '1') else
              clk_out_encoder_biss when (CLK_SRC_i = '0' and INENC_PROTOCOL_i = "010") else
              clk_out_encoder_ssi;



--------------------------------------------------------------------------
-- Incremental Encoder Instantiation :
--------------------------------------------------------------------------
qdec : entity work.qdec
port map (
    clk_i           => clk_i,
--  reset_i         => reset_i,
    LINKUP_INCR     => linkup_incr_std32,
    a_i             => A_IN,
    b_i             => B_IN,
    z_i             => Z_IN,
    SETP            => SETP_i,
    SETP_WSTB       => SETP_WSTB_i,
    RST_ON_Z        => RST_ON_Z_i,
    HOMED           => homed_qdec,
    out_o           => posn_incr
);

linkup_incr <= not DCARD_MODE_i(0);
linkup_incr_std32 <= x"0000000"&"000"&linkup_incr;

--------------------------------------------------------------------------
-- SSI Instantiations
--------------------------------------------------------------------------

-- SSI Master
ssi_master_inst : entity work.ssi_master
port map (
    clk_i           => clk_i,
    reset_i         => reset_i,
    ENCODING        => INENC_ENCODING_i,
    BITS            => INENC_BITS_i,
    CLK_PERIOD      => CLK_PERIOD_i,
    FRAME_PERIOD    => FRAME_PERIOD_i,
    ssi_sck_o       => clk_out_encoder_ssi,
    ssi_dat_i       => DATA_IN,
    posn_o          => posn_ssi,
    posn_valid_o    => open
);

-- SSI Sniffer
ssi_sniffer_inst : entity work.ssi_sniffer
port map (
    clk_i           => clk_i,
    reset_i         => reset_i,
    ENCODING        => INENC_ENCODING_i,
    BITS            => INENC_BITS_i,
    link_up_o       => linkup_ssi,
    error_o         => open,
    ssi_sck_i       => CLK_IN,
    ssi_dat_i       => DATA_IN,
    posn_o          => posn_ssi_sniffer
);

--------------------------------------------------------------------------
-- BiSS Instantiations
--------------------------------------------------------------------------
-- BiSS Master
biss_master_inst : entity work.biss_master
port map (
    clk_i           => clk_i,
    reset_i         => reset_i,
    ENCODING        => INENC_ENCODING_i,
    BITS            => INENC_BITS_i,
    link_up_o       => linkup_biss_master,
    health_o        => health_biss_master,
    CLK_PERIOD      => CLK_PERIOD_i,
    FRAME_PERIOD    => FRAME_PERIOD_i,
    biss_sck_o      => clk_out_encoder_biss,
    biss_dat_i      => DATA_IN,
    posn_o          => posn_biss,
    posn_valid_o    => open
);

-- BiSS Sniffer
biss_sniffer_inst : entity work.biss_sniffer
port map (
    clk_i           => clk_i,
    reset_i         => reset_i,
    ENCODING        => INENC_ENCODING_i,
    BITS            => INENC_BITS_i,
    link_up_o       => linkup_biss_sniffer,
    health_o        => health_biss_sniffer,
    error_o         => open,
    ssi_sck_i       => CLK_IN,
    ssi_dat_i       => DATA_IN,
    posn_o          => posn_biss_sniffer
);

--------------------------------------------------------------------------
-- Position Data and STATUS readback multiplexer
--
--  Link status information is valid only for loopback configuration
--------------------------------------------------------------------------
process(clk_i)
begin
    if rising_edge(clk_i) then
        case (INENC_PROTOCOL_i) is
            when "000"  =>              -- INC
                posn <= posn_incr;
                STATUS_o(0) <= linkup_incr;
                INENC_HEALTH_o(0) <= not(linkup_incr);
                INENC_HEALTH_o(31 downto 1)<= (others=>'0');
                HOMED_o <= homed_qdec;

            when "001"  =>              -- SSI & Loopback
                if (DCARD_MODE_i(3 downto 1) = DCARD_MONITOR) then
                    posn <= posn_ssi_sniffer;
                    STATUS_o(0) <= linkup_ssi;
                    if (linkup_ssi = '0') then
                        INENC_HEALTH_o <= TO_SVECTOR(2,32);
                    else
                        INENC_HEALTH_o <= (others => '0');
                    end if;
                else  -- DCARD_CONTROL
                    posn <= posn_ssi;
                    STATUS_o <= (others => '0');
                    INENC_HEALTH_o <= (others=>'0');
                end if;
                HOMED_o <= TO_SVECTOR(1,32);

            when "010"  =>              -- BISS & Loopback
                if (DCARD_MODE_i(3 downto 1) = DCARD_MONITOR) then
                    posn <= posn_biss_sniffer;
                    STATUS_o(0) <= linkup_biss_sniffer;
                    INENC_HEALTH_o <= health_biss_sniffer;
                else  -- DCARD_CONTROL
                    posn <= posn_biss;
                    STATUS_o(0) <= linkup_biss_master;
                    INENC_HEALTH_o<=health_biss_master;
                end if;
                HOMED_o <= TO_SVECTOR(1,32);

            when others =>
                INENC_HEALTH_o <= TO_SVECTOR(5,32);
                posn <= (others => '0');
                STATUS_o <= (others => '0');
                HOMED_o <= TO_SVECTOR(1,32);
        end case;
    end if;
end process;

-------------------dcard_interface----------------------------------------------
--------------------------------------------------------------------------------
INENC_IOBUF_CTRL : process(clk_i)
begin
    if rising_edge(clk_i) then
        if (reset_i = '1') then
            inenc_ctrl <= "111";
        else
            case (INENC_PROTOCOL_i) is
                when "000"  =>                              -- INC
                    inenc_ctrl <= "111";
                when "001"  =>                              -- SSI
                    inenc_ctrl <= "101";
                when "010"  =>                              -- BiSS-C
                    inenc_ctrl <= "101";
                when "011"  =>                              -- EnDat
                    inenc_ctrl <= inenc_dir & "00";
                when others =>
                    inenc_ctrl <= "111";
            end case;
        end if;
    end if;
end process;

-- Physical IOBUF instantiations controlled with PROTOCOL
IOBUF_Am0 : entity work.iobuf_registered port map (
    clock   => clk_i,
    I       => Am0_opad,
    O       => Am0_ipad,
    T       => inenc_ctrl(2),
    IO      => Am0_pad_io
);

IOBUF_Bm0 : entity work.iobuf_registered port map (
    clock   => clk_i,
    I       => Bm0_opad,
    O       => Bm0_ipad,
    T       => inenc_ctrl(1),
    IO      => Bm0_pad_io
);

IOBUF_Zm0 : entity work.iobuf_registered port map (
    clock   => clk_i,
    I       => Zm0_opad,
    O       => Zm0_ipad,
    T       => inenc_ctrl(0),
    IO      => Zm0_pad_io
);

Bm0_opad <= CLK_OUT;

a_filt : entity work.delay_filter port map(
    clk_i   => clk_i,
    reset_i => reset_i,
    pulse_i => Am0_ipad,
    filt_o  => A_IN
);

b_filt : entity work.delay_filter port map(
    clk_i   => clk_i,
    reset_i => reset_i,
    pulse_i => Bm0_ipad,
    filt_o  => B_IN
);

z_filt : entity work.delay_filter port map(
    clk_i   => clk_i,
    reset_i => reset_i,
    pulse_i => Zm0_ipad,
    filt_o  => Z_IN
);

datain_filt : entity work.delay_filter port map(
    clk_i   => clk_i,
    reset_i => reset_i,
    pulse_i => Am0_ipad,
    filt_o  => DATA_IN
);

--------------------------------------------------------------------------
--  On-chip IOBUF controls based on protocol for OUTENC Blocks
--------------------------------------------------------------------------
OUTENC_IOBUF_CTRL : process(clk_i)
begin
    if rising_edge(clk_i) then
        if (reset_i = '1') then
            outenc_ctrl <= "000";
        else
            case (OUTENC_PROTOCOL_i) is
                when "000"  =>                        -- INC
                    outenc_ctrl <= "000";
                when "001"  =>                        -- SSI
                    outenc_ctrl <= "011";
                when "010"  =>                        -- BiSS
                    outenc_ctrl <= outenc_dir & "10";
                when "011"  =>                        -- EnDat
                    outenc_ctrl <= outenc_dir & "10";
--                when "100"  =>                        -- Pass-Through
--                    outenc_ctrl <= "000";
                when "101" =>
                    outenc_ctrl <= "011";          -- DATA PassThrough
                when others =>
                    outenc_ctrl <= "000";
            end case;
        end if;
    end if;
end process;

IOBUF_As0 : entity work.iobuf_registered port map (
    clock   => clk_i,
    I       => As0_opad,
    O       => As0_ipad,
    T       => outenc_ctrl(2),
    IO      => As0_pad_io
);

-- When using a Monitor card the B signal will need to be enabled, for using the CLK
-- regardless of the protocol.
Bs0_T <= '1' when (DCARD_MODE_i(3 downto 1) = DCARD_MONITOR) else outenc_ctrl(1); 

IOBUF_Bs0 : entity work.iobuf_registered port map (
    clock   => clk_i,
    I       => Bs0_opad,
    O       => Bs0_ipad,
    T       => Bs0_T,
    IO      => Bs0_pad_io
);

IOBUF_Zs0 : entity work.iobuf_registered port map (
    clock   => clk_i,
    I       => Zs0_opad,
    O       => Zs0_ipad,
    T       => outenc_ctrl(0),
    IO      => Zs0_pad_io
);

-- A output is shared between incremental and absolute data lines.
As0_opad <= A_OUT when (OUTENC_PROTOCOL_i(1 downto 0) = "00") else DATA_OUT;
Bs0_opad <= B_OUT;
Zs0_opad <= Z_OUT;

INENC_A_o <= A_IN;
INENC_B_o <= B_IN;
INENC_Z_o <= Z_IN;
INENC_DATA_o <= DATA_IN;

clk_int_o <= CLK_IN;

clkin_filt : entity work.delay_filter port map (
    clk_i   => clk_i,
    reset_i => reset_i,
    pulse_i => Bs0_ipad,
    filt_o  => CLK_IN
);
end rtl;
<|MERGE_RESOLUTION|>--- conflicted
+++ resolved
@@ -241,18 +241,12 @@
            -- Note that we need the loop to manipulate the vector. Slicing with \
            -- variable indices is not synthesisable.
            if (i > 31 - bits_not_used - unsigned(MSB_DISCARD_i) - unsigned(LSB_DISCARD_i)) then
-<<<<<<< HEAD
-               --posn_o(i) <= '0';
-               -- sign extension
-               posn_o(i) <= posn(31 - to_integer(bits_not_used + unsigned(MSB_DISCARD_i)));
-=======
                if ((INENC_ENCODING_i=c_UNSIGNED_BINARY_ENCODING) or (INENC_ENCODING_i=c_UNSIGNED_GRAY_ENCODING)) then
                    posn_o(i) <= '0';
                else
                    -- sign extension
                    posn_o(i) <= posn(31 - to_integer(bits_not_used + unsigned(MSB_DISCARD_i)));
                end if;
->>>>>>> 9e62a90e
            -- Add the LSB_DISCARD on to posn index count and start there
            else
                posn_o(i) <= posn(i + to_integer(unsigned(LSB_DISCARD_i)));
