--------------------------------------------------------------------------------
--  PandA Motion Project - 2016
--      Diamond Light Source, Oxford, UK
--      SOLEIL Synchrotron, GIF-sur-YVETTE, France
--
--  Author      : Dr. Isa Uzun (isa.uzun@diamond.ac.uk)
--------------------------------------------------------------------------------
--
--  Description : PandA Zynq Top-Level Design File
--
--------------------------------------------------------------------------------

library ieee;
use ieee.std_logic_1164.all;

library unisim;
use unisim.vcomponents.all;

use work.addr_defines.all;
use work.top_defines.all;
use work.interface_types.all;

entity PandABox_top is
generic (
    AXI_ADDR_WIDTH      : integer := 32;
    AXI_DATA_WIDTH      : integer := 32;
    NUM_SFP             : natural := 3;
    NUM_FMC             : natural := 1;
    MAX_NUM_FMC_MGT     : natural := 1
);
port (
    DDR_addr            : inout std_logic_vector (14 downto 0);
    DDR_ba              : inout std_logic_vector (2 downto 0);
    DDR_cas_n           : inout std_logic;
    DDR_ck_n            : inout std_logic;
    DDR_ck_p            : inout std_logic;
    DDR_cke             : inout std_logic;
    DDR_cs_n            : inout std_logic;
    DDR_dm              : inout std_logic_vector (3 downto 0);
    DDR_dq              : inout std_logic_vector (31 downto 0);
    DDR_dqs_n           : inout std_logic_vector (3 downto 0);
    DDR_dqs_p           : inout std_logic_vector (3 downto 0);
    DDR_odt             : inout std_logic;
    DDR_ras_n           : inout std_logic;
    DDR_reset_n         : inout std_logic;
    DDR_we_n            : inout std_logic;
    FIXED_IO_ddr_vrn    : inout std_logic;
    FIXED_IO_ddr_vrp    : inout std_logic;
    FIXED_IO_mio        : inout std_logic_vector (53 downto 0);
    FIXED_IO_ps_clk     : inout std_logic;
    FIXED_IO_ps_porb    : inout std_logic;
    FIXED_IO_ps_srstb   : inout std_logic;

    -- RS485 Channel 0 Encoder I/O
    AM0_PAD_IO          : inout std_logic_vector(3 downto 0);
    BM0_PAD_IO          : inout std_logic_vector(3 downto 0);
    ZM0_PAD_IO          : inout std_logic_vector(3 downto 0);
    AS0_PAD_IO          : inout std_logic_vector(3 downto 0);
    BS0_PAD_IO          : inout std_logic_vector(3 downto 0);
    ZS0_PAD_IO          : inout std_logic_vector(3 downto 0);

    -- Discrete I/O
    TTLIN_PAD_I         : in    std_logic_vector(5 downto 0);
    TTLOUT_PAD_O        : out   std_logic_vector(9 downto 0);
    LVDSIN_PAD_I        : in    std_logic_vector(1 downto 0);
    LVDSOUT_PAD_O       : out   std_logic_vector(1 downto 0);

    -- On-board GTX Clock Resources
    GTXCLK0_P           : in    std_logic;
    GTXCLK0_N           : in    std_logic;
    GTXCLK1_P           : in    std_logic;
    GTXCLK1_N           : in    std_logic;

    -- SFPT GTX I/O and GTX
    SFP_TX_P            : out   std_logic_vector(NUM_SFP-1 downto 0)
                                                            := (others => 'Z');
    SFP_TX_N            : out   std_logic_vector(NUM_SFP-1 downto 0)
                                                            := (others => 'Z');
    SFP_RX_P            : in    std_logic_vector(NUM_SFP-1 downto 0);
    SFP_RX_N            : in    std_logic_vector(NUM_SFP-1 downto 0);
    SFP_TxDis           : out   std_logic_vector(1 downto 0) := "00";
    SFP_LOS             : in    std_logic_vector(1 downto 0);

    -- FMC Differential IO and GTX
    FMC_DP_C2M_P        : out   std_logic_vector(MAX_NUM_FMC_MGT-1 downto 0)
                                                            := (others => 'Z');
    FMC_DP_C2M_N        : out   std_logic_vector(MAX_NUM_FMC_MGT-1 downto 0)
                                                            := (others => 'Z');
    FMC_DP_M2C_P        : in    std_logic_vector(MAX_NUM_FMC_MGT-1 downto 0);
    FMC_DP_M2C_N        : in    std_logic_vector(MAX_NUM_FMC_MGT-1 downto 0);

    FMC_PRSNT           : in    std_logic_vector(NUM_FMC-1 downto 0);
    FMC_LA_P            : inout std_uarray(NUM_FMC-1 downto 0)(33 downto 0)
                                                := (others => (others => 'Z'));
    FMC_LA_N            : inout std_uarray(NUM_FMC-1 downto 0)(33 downto 0)
                                                := (others => (others => 'Z'));
    FMC_CLK0_M2C_P      : inout std_logic_vector(NUM_FMC-1 downto 0)
                                                            := (others => 'Z');
    FMC_CLK0_M2C_N      : inout std_logic_vector(NUM_FMC-1 downto 0)
                                                            := (others => 'Z');
    FMC_CLK1_M2C_P      : in    std_logic_vector(NUM_FMC-1 downto 0);
    FMC_CLK1_M2C_N      : in    std_logic_vector(NUM_FMC-1 downto 0);

    -- External Differential Clock (via front panel SMA)
    EXTCLK_P            : in    std_logic;
    EXTCLK_N            : in    std_logic;

    -- Slow Controller Serial interface
    SPI_SCLK_O          : out std_logic;
    SPI_DAT_O           : out std_logic;
    SPI_SCLK_I          : in  std_logic;
    SPI_DAT_I           : in  std_logic
);
end PandABox_top;

architecture rtl of PandABox_top is

<<<<<<< HEAD
constant ENC_NUM            : natural := 4;
=======
constant NUM_MGT            : natural := NUM_SFP + MAX_NUM_FMC_MGT;
>>>>>>> 6fc5cf65

-- Zynq PS Block
signal FCLK_CLK0            : std_logic;
signal FCLK_CLK0_2X         : std_logic;
signal FCLK_CLK0_PS         : std_logic;
signal FCLK_CLK1_PS         : std_logic;
signal FCLK_RESET0_N        : std_logic_vector(0 downto 0);
signal FCLK_RESET0          : std_logic;

signal M00_AXI_awaddr       : std_logic_vector ( 31 downto 0 );
signal M00_AXI_awprot       : std_logic_vector ( 2 downto 0 );
signal M00_AXI_awvalid      : std_logic;
signal M00_AXI_awready      : std_logic;
signal M00_AXI_wdata        : std_logic_vector ( 31 downto 0 );
signal M00_AXI_wstrb        : std_logic_vector ( 3 downto 0 );
signal M00_AXI_wvalid       : std_logic;
signal M00_AXI_wready       : std_logic;
signal M00_AXI_bresp        : std_logic_vector ( 1 downto 0 );
signal M00_AXI_bvalid       : std_logic;
signal M00_AXI_bready       : std_logic;
signal M00_AXI_araddr       : std_logic_vector ( 31 downto 0 );
signal M00_AXI_arprot       : std_logic_vector ( 2 downto 0 );
signal M00_AXI_arvalid      : std_logic;
signal M00_AXI_arready      : std_logic;
signal M00_AXI_rdata        : std_logic_vector ( 31 downto 0 );
signal M00_AXI_rresp        : std_logic_vector ( 1 downto 0 );
signal M00_AXI_rvalid       : std_logic;
signal M00_AXI_rready       : std_logic;

signal S_AXI_HP0_awready    : std_logic := '1';
signal S_AXI_HP0_awregion   : std_logic_vector(3 downto 0);
signal S_AXI_HP0_bid        : std_logic_vector(5 downto 0) := (others => '0');
signal S_AXI_HP0_bresp      : std_logic_vector(1 downto 0) := (others => '0');
signal S_AXI_HP0_bvalid     : std_logic := '1';
signal S_AXI_HP0_wready     : std_logic := '1';
signal S_AXI_HP0_awaddr     : std_logic_vector(AXI_DATA_WIDTH-1 downto 0);
signal S_AXI_HP0_awburst    : std_logic_vector(1 downto 0);
signal S_AXI_HP0_awcache    : std_logic_vector(3 downto 0);
signal S_AXI_HP0_awid       : std_logic_vector(5 downto 0);
signal S_AXI_HP0_awlen      : std_logic_vector(3 downto 0);
signal S_AXI_HP0_awlock     : std_logic_vector(1 downto 0);
signal S_AXI_HP0_awprot     : std_logic_vector(2 downto 0);
signal S_AXI_HP0_awqos      : std_logic_vector(3 downto 0);
signal S_AXI_HP0_awsize     : std_logic_vector(2 downto 0);
signal S_AXI_HP0_awvalid    : std_logic;
signal S_AXI_HP0_bready     : std_logic;
signal S_AXI_HP0_wdata      : std_logic_vector(AXI_ADDR_WIDTH-1 downto 0);
signal S_AXI_HP0_wlast      : std_logic;
signal S_AXI_HP0_wstrb      : std_logic_vector(AXI_DATA_WIDTH/8-1 downto 0);
signal S_AXI_HP0_wvalid     : std_logic;

signal S_AXI_HP1_araddr     : STD_LOGIC_VECTOR ( 31 downto 0 );
signal S_AXI_HP1_arburst    : STD_LOGIC_VECTOR ( 1 downto 0 );
signal S_AXI_HP1_arcache    : STD_LOGIC_VECTOR ( 3 downto 0 );
signal S_AXI_HP1_arid       : STD_LOGIC_VECTOR ( 5 downto 0 );
signal S_AXI_HP1_arlen      : STD_LOGIC_VECTOR ( 7 downto 0 );
signal S_AXI_HP1_arlock     : STD_LOGIC_VECTOR ( 0 to 0 );
signal S_AXI_HP1_arprot     : STD_LOGIC_VECTOR ( 2 downto 0 );
signal S_AXI_HP1_arqos      : STD_LOGIC_VECTOR ( 3 downto 0 );
signal S_AXI_HP1_arready    : STD_LOGIC;
signal S_AXI_HP1_arregion   : STD_LOGIC_VECTOR ( 3 downto 0 );
signal S_AXI_HP1_arsize     : STD_LOGIC_VECTOR ( 2 downto 0 );
signal S_AXI_HP1_arvalid    : STD_LOGIC;
signal S_AXI_HP1_rdata      : STD_LOGIC_VECTOR ( 31 downto 0 );
signal S_AXI_HP1_rid        : STD_LOGIC_VECTOR ( 5 downto 0 );
signal S_AXI_HP1_rlast      : STD_LOGIC;
signal S_AXI_HP1_rready     : STD_LOGIC;
signal S_AXI_HP1_rresp      : STD_LOGIC_VECTOR ( 1 downto 0 );
signal S_AXI_HP1_rvalid     : STD_LOGIC;

signal IRQ_F2P              : std_logic_vector(0 downto 0);

-- Configuration and Status Interface Block
signal read_strobe          : std_logic_vector(MOD_COUNT-1 downto 0);
signal read_address         : std_logic_vector(PAGE_AW-1 downto 0);
signal read_data            : std32_array(MOD_COUNT-1 downto 0);
signal read_ack             : std_logic_vector(MOD_COUNT-1 downto 0) := (others
                                                                       => '1');
signal write_strobe         : std_logic_vector(MOD_COUNT-1 downto 0);
signal write_address        : std_logic_vector(PAGE_AW-1 downto 0);
signal write_data           : std_logic_vector(31 downto 0);
signal write_ack            : std_logic_vector(MOD_COUNT-1 downto 0) := (others
                                                                       => '1');

-- Top Level Signals
signal bit_bus              : bit_bus_t := (others => '0');
signal pos_bus              : pos_bus_t := (others => (others => '0'));
-- Daughter card control signals

-- Input Encoder
signal inenc_val            : std32_array(ENC_NUM-1 downto 0);
signal inenc_conn           : std_logic_vector(ENC_NUM-1 downto 0);
signal inenc_a              : std_logic_vector(ENC_NUM-1 downto 0);
signal inenc_b              : std_logic_vector(ENC_NUM-1 downto 0);
signal inenc_z              : std_logic_vector(ENC_NUM-1 downto 0);
signal inenc_data           : std_logic_vector(ENC_NUM-1 downto 0);
signal INENC_PROTOCOL       : std32_array(ENC_NUM-1 downto 0);
signal INENC_PROTOCOL_WSTB  : std_logic_vector(ENC_NUM-1 downto 0);

-- Output Encoder
signal outenc_clk           : std_logic_vector(ENC_NUM-1 downto 0);
signal outenc_conn          : std_logic_vector(ENC_NUM-1 downto 0);
signal OUTENC_PROTOCOL      : std32_array(ENC_NUM-1 downto 0);
signal OUTENC_PROTOCOL_WSTB : std_logic_vector(ENC_NUM-1 downto 0);


-- Discrete Block Outputs :
signal ttlin_val            : std_logic_vector(TTLIN_NUM-1 downto 0);
signal TTLIN_TERM           : std32_array(TTLIN_NUM-1 downto 0);
signal TTLIN_TERM_WSTB      : std_logic_vector(TTLIN_NUM-1 downto 0);
signal ttlout_val           : std_logic_vector(TTLOUT_NUM-1 downto 0);
signal lvdsin_val           : std_logic_vector(LVDSIN_NUM-1 downto 0);

signal pcap_active          : std_logic_vector(0 downto 0);

signal rdma_req             : std_logic_vector(5 downto 0);
signal rdma_ack             : std_logic_vector(5 downto 0);
signal rdma_done            : std_logic;
signal rdma_addr            : std32_array(5 downto 0);
signal rdma_len             : std8_array(5 downto 0);
signal rdma_data            : std_logic_vector(31 downto 0);
signal rdma_valid           : std_logic_vector(5 downto 0);

signal SLOW_FPGA_VERSION    : std_logic_vector(31 downto 0);
signal DCARD_MODE           : std32_array(ENC_NUM-1 downto 0);

signal MGT_MAC_ADDR_ARR     : std32_array(2*NUM_MGT-1 downto 0);

signal SFP_TS_SEC           : std32_array(NUM_SFP-1 downto 0);
signal SFP_TS_TICKS         : std32_array(NUM_SFP-1 downto 0);
signal TS_SEC               : std_logic_vector(31 downto 0);
signal TS_TICKS             : std_logic_vector(31 downto 0);
signal ts_src               : std_logic_vector(1 downto 0);
signal pcap_start_event     : std_logic;

-- FMC Block
signal FMC      : FMC_ARR_REC(FMC_ARR(0 to NUM_FMC-1))
                                        := (FMC_ARR => (others => FMC_init));
-- SFP Block
signal SFP_MGT  : MGT_ARR_REC(MGT_ARR(0 to NUM_SFP-1))
                                        := (MGT_ARR => (others => MGT_init));
-- 4th SFP interface available using FMC MGT
signal FMC_MGT  : MGT_ARR_REC(MGT_ARR(0 to MAX_NUM_FMC_MGT-1))
                                        := (MGT_ARR => (others => MGT_init));

signal   q0_clk0_gtrefclk, q0_clk1_gtrefclk :   std_logic;
attribute syn_noclockbuf : boolean;
attribute syn_noclockbuf of q0_clk0_gtrefclk : signal is true;
attribute syn_noclockbuf of q0_clk1_gtrefclk : signal is true;
signal EXTCLK : std_logic;

signal sma_pll_locked       : std_logic;
signal clk_src_sel          : std_logic_vector(1 downto 0);
signal clk_sel_stat         : std_logic_vector(1 downto 0);

signal SFP_LOS_VEC          : std_logic_vector(NUM_SFP-1 downto 0);

attribute IO_BUFFER_TYPE : string;
attribute IO_BUFFER_TYPE of SFP_TX_P : signal is "none";
attribute IO_BUFFER_TYPE of SFP_TX_N : signal is "none";
attribute IO_BUFFER_TYPE of FMC_DP_C2M_N : signal is "none";
attribute IO_BUFFER_TYPE of FMC_DP_C2M_P : signal is "none";

begin

-- Internal clocks and resets
FCLK_RESET0 <= not FCLK_RESET0_N(0);

--------------------------------------------------------------------------
-- Instantiate differential clock buffers
--------------------------------------------------------------------------
IBUFGDS_EXT : IBUFGDS
generic map (
    DIFF_TERM   => FALSE,
    IOSTANDARD  => "LVDS_25"
)
port map (
    O           => EXTCLK,
    I           => EXTCLK_P,
    IB          => EXTCLK_N
);

--IBUFDS_GTE2
    ibufds_instq0_clk0 : IBUFDS_GTE2
    port map
    (
        O               =>      q0_clk0_gtrefclk,
        ODIV2           =>      open,
        CEB             =>      '0',
        I               =>      GTXCLK0_P,
        IB              =>      GTXCLK0_N
    );

--IBUFDS_GTE2
    ibufds_instq0_clk1 : IBUFDS_GTE2
    port map
    (
        O               =>      q0_clk1_gtrefclk,
        ODIV2           =>      open,
        CEB             =>      '0',
        I               =>      GTXCLK1_P,
        IB              =>      GTXCLK1_N
    );

idelayctrl_inst : IDELAYCTRL port map (
    REFCLK  => FCLK_CLK1_PS,
    RST     => FCLK_RESET0,
    RDY     => open
);

--Clock Mux

mmcm_clkmux_inst: entity work.mmcm_clkmux
port map(
    fclk_clk0_ps_i      => FCLK_CLK0_PS,
    sma_clk_i           => EXTCLK,
    mgt_rec_clk_i       => SFP_MGT.MGT_ARR(NUM_SFP-1).MGT_REC_CLK,
    clk_sel_i           => clk_src_sel,
    sfp_los_i           => SFP_MGT.MGT_ARR(NUM_SFP-1).SFP_LOS,
    sma_pll_locked_o    => sma_pll_locked,
    clk_sel_stat_o      => clk_sel_stat,
    fclk_clk0_o         => FCLK_CLK0,
    fclk_clk0_2x_o      => FCLK_CLK0_2X
);

-- Timestamp Mux

ts_mux_inst: entity work.ts_mux
generic map(
    NUM_SFP => NUM_SFP
)
port map(
    clk_i => FCLK_CLK0,
    ts_src_i => ts_src,
    latch_en_i => pcap_start_event,
    ts_sec_i => SFP_TS_SEC,
    ts_ticks_i => SFP_TS_TICKS,
    ts_sec_o => TS_SEC,
    ts_ticks_o => TS_TICKS
);

---------------------------------------------------------------------------
-- Panda Processor System Block design instantiation
---------------------------------------------------------------------------
ps : entity work.panda_ps
port map (
    FCLK_CLK0                   => FCLK_CLK0_PS,
    -- 200 MHZ reference clock
    FCLK_CLK1                   => FCLK_CLK1_PS,
    PL_CLK                      => FCLK_CLK0,
    FCLK_RESET0_N               => FCLK_RESET0_N,

    DDR_addr(14 downto 0)       => DDR_addr(14 downto 0),
    DDR_ba(2 downto 0)          => DDR_ba(2 downto 0),
    DDR_cas_n                   => DDR_cas_n,
    DDR_ck_n                    => DDR_ck_n,
    DDR_ck_p                    => DDR_ck_p,
    DDR_cke                     => DDR_cke,
    DDR_cs_n                    => DDR_cs_n,
    DDR_dm(3 downto 0)          => DDR_dm(3 downto 0),
    DDR_dq(31 downto 0)         => DDR_dq(31 downto 0),
    DDR_dqs_n(3 downto 0)       => DDR_dqs_n(3 downto 0),
    DDR_dqs_p(3 downto 0)       => DDR_dqs_p(3 downto 0),
    DDR_odt                     => DDR_odt,
    DDR_ras_n                   => DDR_ras_n,
    DDR_reset_n                 => DDR_reset_n,
    DDR_we_n                    => DDR_we_n,

    FIXED_IO_ddr_vrn            => FIXED_IO_ddr_vrn,
    FIXED_IO_ddr_vrp            => FIXED_IO_ddr_vrp,
    FIXED_IO_mio(53 downto 0)   => FIXED_IO_mio(53 downto 0),
    FIXED_IO_ps_clk             => FIXED_IO_ps_clk,
    FIXED_IO_ps_porb            => FIXED_IO_ps_porb,
    FIXED_IO_ps_srstb           => FIXED_IO_ps_srstb,
    IRQ_F2P                     => IRQ_F2P,

    M00_AXI_araddr(31 downto 0) => M00_AXI_araddr(31 downto 0),
    M00_AXI_arprot(2 downto 0)  => M00_AXI_arprot(2 downto 0),
    M00_AXI_arready             => M00_AXI_arready,
    M00_AXI_arvalid             => M00_AXI_arvalid,
    M00_AXI_awaddr(31 downto 0) => M00_AXI_awaddr(31 downto 0),
    M00_AXI_awprot(2 downto 0)  => M00_AXI_awprot(2 downto 0),
    M00_AXI_awready             => M00_AXI_awready,
    M00_AXI_awvalid             => M00_AXI_awvalid,
    M00_AXI_bready              => M00_AXI_bready,
    M00_AXI_bresp(1 downto 0)   => M00_AXI_bresp(1 downto 0),
    M00_AXI_bvalid              => M00_AXI_bvalid,
    M00_AXI_rdata(31 downto 0)  => M00_AXI_rdata(31 downto 0),
    M00_AXI_rready              => M00_AXI_rready,
    M00_AXI_rresp(1 downto 0)   => M00_AXI_rresp(1 downto 0),
    M00_AXI_rvalid              => M00_AXI_rvalid,
    M00_AXI_wdata(31 downto 0)  => M00_AXI_wdata(31 downto 0),
    M00_AXI_wready              => M00_AXI_wready,
    M00_AXI_wstrb(3 downto 0)   => M00_AXI_wstrb(3 downto 0),
    M00_AXI_wvalid              => M00_AXI_wvalid,

    S_AXI_HP0_awaddr            => S_AXI_HP0_awaddr ,
    S_AXI_HP0_awburst           => S_AXI_HP0_awburst,
    S_AXI_HP0_awcache           => S_AXI_HP0_awcache,
    S_AXI_HP0_awid              => S_AXI_HP0_awid,
    S_AXI_HP0_awlen             => S_AXI_HP0_awlen,
    S_AXI_HP0_awlock            => S_AXI_HP0_awlock,
    S_AXI_HP0_awprot            => S_AXI_HP0_awprot,
    S_AXI_HP0_awqos             => S_AXI_HP0_awqos,
    S_AXI_HP0_awready           => S_AXI_HP0_awready,
    S_AXI_HP0_awsize            => S_AXI_HP0_awsize,
    S_AXI_HP0_awvalid           => S_AXI_HP0_awvalid,
    S_AXI_HP0_bid               => S_AXI_HP0_bid,
    S_AXI_HP0_bready            => S_AXI_HP0_bready,
    S_AXI_HP0_bresp             => S_AXI_HP0_bresp,
    S_AXI_HP0_bvalid            => S_AXI_HP0_bvalid,
    S_AXI_HP0_wdata             => S_AXI_HP0_wdata,
    S_AXI_HP0_wlast             => S_AXI_HP0_wlast,
    S_AXI_HP0_wready            => S_AXI_HP0_wready,
    S_AXI_HP0_wstrb             => S_AXI_HP0_wstrb,
    S_AXI_HP0_wvalid            => S_AXI_HP0_wvalid,

    S_AXI_HP1_araddr            => S_AXI_HP1_araddr,
    S_AXI_HP1_arburst           => S_AXI_HP1_arburst,
    S_AXI_HP1_arcache           => S_AXI_HP1_arcache,
    S_AXI_HP1_arid              => S_AXI_HP1_arid,
    S_AXI_HP1_arlen             => S_AXI_HP1_arlen,
    S_AXI_HP1_arlock            => S_AXI_HP1_arlock,
    S_AXI_HP1_arprot            => S_AXI_HP1_arprot,
    S_AXI_HP1_arqos             => S_AXI_HP1_arqos,
    S_AXI_HP1_arready           => S_AXI_HP1_arready,
    S_AXI_HP1_arregion          => S_AXI_HP1_arregion,
    S_AXI_HP1_arsize            => S_AXI_HP1_arsize,
    S_AXI_HP1_arvalid           => S_AXI_HP1_arvalid,
    S_AXI_HP1_rdata             => S_AXI_HP1_rdata,
    S_AXI_HP1_rid               => S_AXI_HP1_rid,
    S_AXI_HP1_rlast             => S_AXI_HP1_rlast,
    S_AXI_HP1_rready            => S_AXI_HP1_rready,
    S_AXI_HP1_rresp             => S_AXI_HP1_rresp,
    S_AXI_HP1_rvalid            => S_AXI_HP1_rvalid
);

---------------------------------------------------------------------------
-- Control and Status Memory Interface
-- Base Address: 0x43c00000
---------------------------------------------------------------------------
axi_lite_slave_inst : entity work.axi_lite_slave
port map (
    clk_i                       => FCLK_CLK0,
    reset_i                     => FCLK_RESET0,

    araddr_i                    => M00_AXI_araddr,
    arprot_i                    => M00_AXI_arprot,
    arready_o                   => M00_AXI_arready,
    arvalid_i                   => M00_AXI_arvalid,

    rdata_o                     => M00_AXI_rdata,
    rresp_o                     => M00_AXI_rresp,
    rready_i                    => M00_AXI_rready,
    rvalid_o                    => M00_AXI_rvalid,

    awaddr_i                    => M00_AXI_awaddr,
    awprot_i                    => M00_AXI_awprot,
    awready_o                   => M00_AXI_awready,
    awvalid_i                   => M00_AXI_awvalid,

    wdata_i                     => M00_AXI_wdata,
    wstrb_i                     => M00_AXI_wstrb,
    wready_o                    => M00_AXI_wready,
    wvalid_i                    => M00_AXI_wvalid,

    bresp_o                     => M00_AXI_bresp,
    bvalid_o                    => M00_AXI_bvalid,
    bready_i                    => M00_AXI_bready,

    read_strobe_o               => read_strobe,
    read_address_o              => read_address,
    read_data_i                 => read_data,
    read_ack_i                  => read_ack,

    write_strobe_o              => write_strobe,
    write_address_o             => write_address,
    write_data_o                => write_data,
    write_ack_i                 => write_ack
);

---------------------------------------------------------------------------
-- TTL
---------------------------------------------------------------------------
ttlin_inst : entity work.ttlin_top
port map (
    clk_i               => FCLK_CLK0,
    reset_i             => FCLK_RESET0,

    pad_i               => TTLIN_PAD_I,
    val_o               => ttlin_val,

    read_strobe_i       => read_strobe(TTLIN_CS),
    read_address_i      => read_address,
    read_data_o         => read_data(TTLIN_CS),
    read_ack_o          => read_ack(TTLIN_CS),

    write_strobe_i      => write_strobe(TTLIN_CS),
    write_address_i     => write_address,
    write_data_i        => write_data,
    write_ack_o         => write_ack(TTLIN_CS),

    bit_bus_i           => bit_bus,
    pos_bus_i           => pos_bus,
    TTLIN_TERM_o        => TTLIN_TERM,
    TTLIN_TERM_WSTB_o   => TTLIN_TERM_WSTB
);

ttlout_inst : entity work.ttlout_top
port map (
    clk_i               => FCLK_CLK0,
    clk_2x_i            => FCLK_CLK0_2X,
    reset_i             => FCLK_RESET0,

    read_strobe_i       => read_strobe(TTLOUT_CS),
    read_address_i      => read_address,
    read_data_o         => read_data(TTLOUT_CS),
    read_ack_o          => read_ack(TTLOUT_CS),

    write_strobe_i      => write_strobe(TTLOUT_CS),
    write_address_i     => write_address,
    write_data_i        => write_data,
    write_ack_o         => write_ack(TTLOUT_CS),

    bit_bus_i           => bit_bus,
    val_o               => ttlout_val,
    pad_o               => TTLOUT_PAD_O
);

---------------------------------------------------------------------------
-- LVDS
---------------------------------------------------------------------------
lvdsin_inst : entity work.lvdsin_top
port map (
    clk_i               => FCLK_CLK0,
    pad_i               => LVDSIN_PAD_I,
    val_o               => lvdsin_val
);

lvdsout_inst : entity work.lvdsout_top
port map (
    clk_i               => FCLK_CLK0,
    clk_2x_i            => FCLK_CLK0_2X,
    reset_i             => FCLK_RESET0,

    read_strobe_i       => read_strobe(LVDSOUT_CS),
    read_address_i      => read_address,
    read_data_o         => read_data(LVDSOUT_CS),
    read_ack_o          => read_ack(LVDSOUT_CS),

    write_strobe_i      => write_strobe(LVDSOUT_CS),
    write_address_i     => write_address,
    write_data_i        => write_data,
    write_ack_o         => write_ack(LVDSOUT_CS),

    bit_bus_i           => bit_bus,
    pad_o               => LVDSOUT_PAD_O
);


-----------------------------------------------------------------------------
---- ENCODERS (Encoder Inputs)
-----------------------------------------------------------------------------
encoders_top_inst : entity work.encoders_top
generic map (
    ENC_NUM => ENC_NUM
)
port map (
    -- Clock and Reset
    clk_i                   => FCLK_CLK0,
    reset_i                 => FCLK_RESET0,
    -- Memory Bus Interface
    OUTENC_read_strobe_i    =>read_strobe(OUTENC_CS),
    OUTENC_read_data_o      =>read_data(OUTENC_CS),
    OUTENC_read_ack_o       =>read_ack(OUTENC_CS),

    OUTENC_write_strobe_i   =>write_strobe(OUTENC_CS),
    OUTENC_write_ack_o      =>write_ack(OUTENC_CS),

    INENC_read_strobe_i     =>read_strobe(INENC_CS),
    INENC_read_data_o       =>read_data(INENC_CS),
    INENC_read_ack_o        =>read_ack(INENC_CS),
    INENC_write_strobe_i    =>write_strobe(INENC_CS),
    INENC_write_ack_o       =>write_ack(INENC_CS),
    read_address_i          =>read_address,

    write_address_i         =>write_address,
    write_data_i            =>write_data,
    -- Encoder I/O Pads
    OUTENC_CONN_OUT_o       =>outenc_conn,

    INENC_CONN_OUT_o        =>inenc_conn,

    Am0_pad_io              => AM0_PAD_IO,
    Bm0_pad_io              => BM0_PAD_IO,
    Zm0_pad_io              => ZM0_PAD_IO,
    As0_pad_io              => AS0_PAD_IO,
    Bs0_pad_io              => BS0_PAD_IO,
    Zs0_pad_io              => ZS0_PAD_IO,

    -- Signals passed to internal bus
    clk_int_o               =>outenc_clk,
    inenc_a_o               =>inenc_a,
    inenc_b_o               =>inenc_b,
    inenc_z_o               =>inenc_z,
    inenc_data_o            =>inenc_data,
    -- Block Input and Outputs
    bit_bus_i               =>bit_bus,
    pos_bus_i               =>pos_bus,
    DCARD_MODE_i            =>DCARD_MODE,
    posn_o                  =>inenc_val,

    OUTENC_PROTOCOL_o       => OUTENC_PROTOCOL,
    OUTENC_PROTOCOL_WSTB_o  => OUTENC_PROTOCOL_WSTB,
    INENC_PROTOCOL_o        => INENC_PROTOCOL,
    INENC_PROTOCOL_WSTB_o   => INENC_PROTOCOL_WSTB
);


---------------------------------------------------------------------------
-- POSITION CAPTURE
---------------------------------------------------------------------------
pcap_inst : entity work.pcap_top
port map (
    clk_i               => FCLK_CLK0,
    reset_i             => FCLK_RESET0,
    m_axi_awaddr        => S_AXI_HP0_awaddr,
    m_axi_awburst       => S_AXI_HP0_awburst,
    m_axi_awcache       => S_AXI_HP0_awcache,
    m_axi_awid          => S_AXI_HP0_awid,
    m_axi_awlen         => S_AXI_HP0_awlen,
    m_axi_awlock        => S_AXI_HP0_awlock,
    m_axi_awprot        => S_AXI_HP0_awprot,
    m_axi_awqos         => S_AXI_HP0_awqos,
    m_axi_awready       => S_AXI_HP0_awready,
    m_axi_awregion      => S_AXI_HP0_awregion,
    m_axi_awsize        => S_AXI_HP0_awsize,
    m_axi_awvalid       => S_AXI_HP0_awvalid,
    m_axi_bid           => S_AXI_HP0_bid,
    m_axi_bready        => S_AXI_HP0_bready,
    m_axi_bresp         => S_AXI_HP0_bresp,
    m_axi_bvalid        => S_AXI_HP0_bvalid,
    m_axi_wdata         => S_AXI_HP0_wdata,
    m_axi_wlast         => S_AXI_HP0_wlast,
    m_axi_wready        => S_AXI_HP0_wready,
    m_axi_wstrb         => S_AXI_HP0_wstrb,
    m_axi_wvalid        => S_AXI_HP0_wvalid,

    read_address_i      => read_address,
    read_strobe_i       => read_strobe,
    read_data_0_o       => read_data(PCAP_CS),
    read_ack_0_o        => read_ack(PCAP_CS),
    read_data_1_o       => read_data(DRV_CS),
    read_ack_1_o        => read_ack(DRV_CS),

    write_strobe_i      => write_strobe,
    write_address_i     => write_address,
    write_data_i        => write_data,
    write_ack_0_o       => write_ack(PCAP_CS),
    write_ack_1_o       => write_ack(DRV_CS),

    bit_bus_i           => bit_bus,
    pos_bus_i           => pos_bus,
    pcap_actv_o         => pcap_active(0),
    pcap_irq_o          => IRQ_F2P(0),
    pcap_start_event_o  => pcap_start_event
);



---------------------------------------------------------------------------
-- TABLE DMA ENGINE
---------------------------------------------------------------------------
table_engine : entity work.table_read_engine
port map (
    clk_i               => FCLK_CLK0,
    reset_i             => FCLK_RESET0,
    -- Zynq HP1 Bus
    m_axi_araddr        => S_AXI_HP1_araddr,
    m_axi_arburst       => S_AXI_HP1_arburst,
    m_axi_arcache       => S_AXI_HP1_arcache,
    m_axi_arid          => S_AXI_HP1_arid,
    m_axi_arlen         => S_AXI_HP1_arlen,
    m_axi_arlock        => S_AXI_HP1_arlock,
    m_axi_arprot        => S_AXI_HP1_arprot,
    m_axi_arqos         => S_AXI_HP1_arqos,
    m_axi_arready       => S_AXI_HP1_arready,
    m_axi_arregion      => S_AXI_HP1_arregion,
    m_axi_arsize        => S_AXI_HP1_arsize,
    m_axi_arvalid       => S_AXI_HP1_arvalid,
    m_axi_rdata         => S_AXI_HP1_rdata,
    m_axi_rid           => S_AXI_HP1_rid,
    m_axi_rlast         => S_AXI_HP1_rlast,
    m_axi_rready        => S_AXI_HP1_rready,
    m_axi_rresp         => S_AXI_HP1_rresp,
    m_axi_rvalid        => S_AXI_HP1_rvalid,
    -- Slaves' DMA Engine Interface
    dma_req_i           => rdma_req,
    dma_ack_o           => rdma_ack,
    dma_done_o          => rdma_done,
    dma_addr_i          => rdma_addr,
    dma_len_i           => rdma_len,
    dma_data_o          => rdma_data,
    dma_valid_o         => rdma_valid
);

---------------------------------------------------------------------------
-- REG (System, Position Bus and Special Register Readbacks)
---------------------------------------------------------------------------
reg_inst : entity work.reg_top
generic map (
    NUM_MGT => NUM_MGT
)
port map (
    clk_i               => FCLK_CLK0,

    read_strobe_i       => read_strobe(REG_CS),
    read_address_i      => read_address,
    read_data_o         => read_data(REG_CS),
    read_ack_o          => read_ack(REG_CS),

    write_strobe_i      => write_strobe(REG_CS),
    write_address_i     => write_address,
    write_data_i        => write_data,
    write_ack_o         => write_ack(REG_CS),

    bit_bus_i           => bit_bus,
    pos_bus_i           => pos_bus,
    SLOW_FPGA_VERSION   => SLOW_FPGA_VERSION,
    TS_SEC              => TS_SEC,
    TS_TICKS            => TS_TICKS,
    MGT_MAC_ADDR        => MGT_MAC_ADDR_ARR,
    MGT_MAC_ADDR_WSTB   => open
);

---------------------------------------------------------------------------
-- SYSTEM FPGA
---------------------------------------------------------------------------
system_inst : entity work.system_top
generic map (
    ENC_NUM => ENC_NUM
)
port map (
    clk_i               => FCLK_CLK0,
    reset_i             => FCLK_RESET0,
    -- Memory Bus Interface
    read_strobe_i       => read_strobe(SYSTEM_CS),
    read_address_i      => read_address,
    read_data_o         => read_data(SYSTEM_CS),
    read_ack_o          => read_ack(SYSTEM_CS),
    write_strobe_i      => write_strobe(SYSTEM_CS),
    write_address_i     => write_address,
    write_data_i        => write_data,
    write_ack_o         => write_ack(SYSTEM_CS),
    -- Digital I/O Interface
    ttlin_i             => ttlin_val,
    ttlout_i            => ttlout_val,
    inenc_conn_i        => inenc_conn,
    outenc_conn_i       => outenc_conn,
    pcap_act_i          => pcap_active(0),
    -- Block Input and Outputs
    OUTENC_PROT_i       => OUTENC_PROTOCOL,
    OUTENC_PROT_WSTB_i  => OUTENC_PROTOCOL_WSTB,
    INENC_PROT_i        => INENC_PROTOCOL,
    INENC_PROT_WSTB_i   => INENC_PROTOCOL_WSTB,
    TTLIN_TERM_i        => TTLIN_TERM,
    TTLIN_TERM_WSTB_i   => TTLIN_TERM_WSTB,
    SLOW_FPGA_VERSION   => SLOW_FPGA_VERSION,
    DCARD_MODE_o          => DCARD_MODE,
    -- Serial Physical interface
    spi_sclk_o          => SPI_SCLK_O,
    spi_dat_o           => SPI_DAT_O,
    spi_sclk_i          => SPI_SCLK_I,
    spi_dat_i           => SPI_DAT_I,
    -- External clock
    ext_clk_i           => EXTCLK,
    sma_pll_locked_i    => sma_pll_locked,
    clock_src_o         => clk_src_sel,
    ts_src_o            => ts_src,
    clk_sel_stat_i      => clk_sel_stat
);

-- Bus assembly ----

-- BIT_BUS_SIZE and POS_BUS_SIZE declared in addr_defines.vhd

bit_bus(BIT_BUS_SIZE-1 downto 0 ) <= pcap_active & outenc_clk & inenc_conn &
                                   inenc_data & inenc_z & inenc_b & inenc_a &
                                   lvdsin_val & ttlin_val;

pos_bus(POS_BUS_SIZE-1 downto 0) <= inenc_val;

-- Assemble FMC records

FMC_gen: for I in 0 to NUM_FMC-1 generate
    FMC.FMC_ARR(I).FMC_PRSNT <= '0' & FMC_PRSNT(I);
    FMC.FMC_ARR(I).FMC_LA_P <= FMC_LA_P(I);
    FMC.FMC_ARR(I).FMC_LA_N <= FMC_LA_N(I);
    FMC.FMC_ARR(I).FMC_CLK0_M2C_P <= FMC_CLK0_M2C_P(I);
    FMC.FMC_ARR(I).FMC_CLK0_M2C_N <= FMC_CLK0_M2C_N(I);
    FMC.FMC_ARR(I).FMC_CLK1_M2C_P <= FMC_CLK1_M2C_P(I);
    FMC.FMC_ARR(I).FMC_CLK1_M2C_N <= FMC_CLK1_M2C_N(I);
end generate;

-- Assemble SFP records

-- NB: SFP 1 LOS hard-coded to '0' as not brought onto pin!
SFP_LOS_VEC <= (2 => '0', 1 downto 0 => SFP_LOS); 

-- NB: SFPs 1 and 3 are switched around to mirror front panel connections

SFP_MGT_gen: for I in 0 to NUM_SFP-1 generate
    SFP_MGT.MGT_ARR(I).SFP_LOS <= SFP_LOS_VEC(NUM_SFP-1-I);
    SFP_MGT.MGT_ARR(I).GTREFCLK <= q0_clk0_gtrefclk;
    SFP_MGT.MGT_ARR(I).RXN_IN <= SFP_RX_N(NUM_SFP-1-I);
    SFP_MGT.MGT_ARR(I).RXP_IN <= SFP_RX_P(NUM_SFP-1-I);
    SFP_TX_N(NUM_SFP-1-I) <= SFP_MGT.MGT_ARR(I).TXN_OUT;
    SFP_TX_P(NUM_SFP-1-I) <= SFP_MGT.MGT_ARR(I).TXP_OUT;
    SFP_TS_SEC(I) <= SFP_MGT.MGT_ARR(I).TS_SEC;
    SFP_TS_TICKS(I) <= SFP_MGT.MGT_ARR(I).TS_TICKS;
    SFP_MGT.MGT_ARR(I).MAC_ADDR <= MGT_MAC_ADDR_ARR(2*I+1)(23 downto 0) & MGT_MAC_ADDR_ARR(2*I)(23 downto 0);
    SFP_MGT.MGT_ARR(I).MAC_ADDR_WS <= '0';
end generate;

-- Added FMC_MGT which is an option by using the MGT pins on the FMC.

FMC_MGT_gen: for I in 0 to MAX_NUM_FMC_MGT-1 generate
    FMC_MGT.MGT_ARR(I).SFP_LOS <= '0';
    FMC_MGT.MGT_ARR(I).GTREFCLK <= q0_clk0_gtrefclk;
    FMC_MGT.MGT_ARR(I).RXN_IN <= FMC_DP_M2C_N(I);
    FMC_MGT.MGT_ARR(I).RXP_IN <= FMC_DP_M2C_P(I);
    FMC_DP_C2M_N(I) <= FMC_MGT.MGT_ARR(I).TXN_OUT;
    FMC_DP_C2M_P(I) <= FMC_MGT.MGT_ARR(I).TXP_OUT;
    FMC_MGT.MGT_ARR(I).MAC_ADDR <= (others => '0');
    FMC_MGT.MGT_ARR(I).MAC_ADDR_WS <= '0';
end generate;

---------------------------------------------------------------------------
-- PandABlocks_top Instantiation (autogenerated!!)
---------------------------------------------------------------------------

softblocks_inst : entity work.soft_blocks
port map(
    FCLK_CLK0 => FCLK_CLK0,
    FCLK_RESET0 => FCLK_RESET0,
    read_strobe => read_strobe,
    read_address => read_address,
    read_data => read_data(MOD_COUNT-1 downto CARRIER_MOD_COUNT),
    read_ack => read_ack(MOD_COUNT-1 downto CARRIER_MOD_COUNT),
    write_strobe => write_strobe,
    write_address => write_address,
    write_data => write_data,
    write_ack => write_ack(MOD_COUNT-1 downto CARRIER_MOD_COUNT),
    bit_bus_i => bit_bus,
    bit_bus_o => bit_bus(BBUSW-1 downto BIT_BUS_SIZE),
    pos_bus_i => pos_bus,
    pos_bus_o => pos_bus(PBUSW-1 downto POS_BUS_SIZE),
    rdma_req => rdma_req,
    rdma_ack => rdma_ack,
    rdma_done => rdma_done,
    rdma_addr => rdma_addr,
    rdma_len => rdma_len,
    rdma_data => rdma_data,
    rdma_valid => rdma_valid,
    FMC => FMC,
    SFP => SFP_MGT,
    FMC_MGT => FMC_MGT
);

end rtl;
<|MERGE_RESOLUTION|>--- conflicted
+++ resolved
@@ -115,11 +115,8 @@
 
 architecture rtl of PandABox_top is
 
-<<<<<<< HEAD
+constant NUM_MGT            : natural := NUM_SFP + MAX_NUM_FMC_MGT;
 constant ENC_NUM            : natural := 4;
-=======
-constant NUM_MGT            : natural := NUM_SFP + MAX_NUM_FMC_MGT;
->>>>>>> 6fc5cf65
 
 -- Zynq PS Block
 signal FCLK_CLK0            : std_logic;
@@ -256,13 +253,13 @@
 signal pcap_start_event     : std_logic;
 
 -- FMC Block
-signal FMC      : FMC_ARR_REC(FMC_ARR(0 to NUM_FMC-1))
+signal FMC                  : FMC_ARR_REC(FMC_ARR(0 to NUM_FMC-1))
                                         := (FMC_ARR => (others => FMC_init));
 -- SFP Block
-signal SFP_MGT  : MGT_ARR_REC(MGT_ARR(0 to NUM_SFP-1))
+signal SFP_MGT              : MGT_ARR_REC(MGT_ARR(0 to NUM_SFP-1))
                                         := (MGT_ARR => (others => MGT_init));
 -- 4th SFP interface available using FMC MGT
-signal FMC_MGT  : MGT_ARR_REC(MGT_ARR(0 to MAX_NUM_FMC_MGT-1))
+signal FMC_MGT              : MGT_ARR_REC(MGT_ARR(0 to MAX_NUM_FMC_MGT-1))
                                         := (MGT_ARR => (others => MGT_init));
 
 signal   q0_clk0_gtrefclk, q0_clk1_gtrefclk :   std_logic;
