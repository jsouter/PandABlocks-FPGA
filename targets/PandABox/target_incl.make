SLOW_FPGA_BUILD_DIR = $(TGT_BUILD_DIR)/SlowFPGA
SLOW_LOAD = $(TGT_BUILD_DIR)/slow_load
SLOW_BIN = $(TGT_BUILD_DIR)/SlowFPGA/slow_top.bin

BITS_PREREQ += slow_fpga
BITS_PREREQ += slow_load

# Flags used in slow_load compilation
CC = $(CROSS_COMPILE)gcc
CFLAGS += -std=gnu99
CFLAGS += -O2
CFLAGS += -Werror
CFLAGS += -Wall
CFLAGS += -Wextra
CFLAGS += -Wundef
CFLAGS += -Wshadow
CFLAGS += -Wcast-align
CFLAGS += -Wwrite-strings
CFLAGS += -Wredundant-decls
CFLAGS += -Wmissing-prototypes
CFLAGS += -Wmissing-declarations
CFLAGS += -Wstrict-prototypes
CFLAGS += -Wcast-qual
CFLAGS += -Woverflow
CFLAGS += -Wconversion
CFLAGS += -Wsign-compare
CFLAGS += -Wstrict-overflow=5
CFLAGS += -Wno-switch-enum
CFLAGS += -Wno-variadic-macros
CFLAGS += -Wno-padded
CFLAGS += -Wno-format-nonliteral
CFLAGS += -Wno-vla
CFLAGS += -Wno-c++-compat
CFLAGS += -Wno-pointer-arith
CFLAGS += -Wno-unused-parameter
CFLAGS += -Wno-missing-field-initializers


# Build SlowFPGA Firmware target

# Slow FPFA requires VERSION_FILE to be present and correct, but does not check its timestamp,
# as every app contains its own built copy of VERSION_FILE. Instead it uses the PREV_VER file,  
# as we do not want to rebuild the Slow FPGA for each app if nothing else has changed.

$(SLOW_BIN): $(TARGET_DIR)/SlowFPGA/SlowFPGA.make $(PREV_VER) | $(VERSION_FILE)
	mkdir -p $(SLOW_FPGA_BUILD_DIR)
	echo building SlowFPGA
	source $(ISE)  &&  \
	  $(MAKE) -C $(SLOW_FPGA_BUILD_DIR) -f $< \
	  TOP=$(TOP) SRC_DIR=$(TARGET_DIR)/SlowFPGA AUTOGEN=$(AUTOGEN) \
	  bin

slow_fpga : $(SLOW_BIN)
.PHONY: slow_fpga

# Compile slow_load binary for target
$(SLOW_LOAD): $(TARGET_DIR)/etc/slow_load.c
<<<<<<< HEAD
	. $(VIVADO) && $(CC) $(CFLAGS) -o $@ $<
=======
	source $(VIVADO)  &&  \
	$(CC) $(CFLAGS) $(CPPFLAGS) -o $@ $(LDLIBS) $<
>>>>>>> 5330e247

slow_load : $(SLOW_LOAD)
.PHONY: slow_load
<|MERGE_RESOLUTION|>--- conflicted
+++ resolved
@@ -55,12 +55,8 @@
 
 # Compile slow_load binary for target
 $(SLOW_LOAD): $(TARGET_DIR)/etc/slow_load.c
-<<<<<<< HEAD
 	. $(VIVADO) && $(CC) $(CFLAGS) -o $@ $<
-=======
-	source $(VIVADO)  &&  \
-	$(CC) $(CFLAGS) $(CPPFLAGS) -o $@ $(LDLIBS) $<
->>>>>>> 5330e247
+
 
 slow_load : $(SLOW_LOAD)
 .PHONY: slow_load
