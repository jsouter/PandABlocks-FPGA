--- conflicted
+++ resolved
@@ -6,19 +6,9 @@
 target: PandABox
 includes: common_soft_blocks.include.ini
 
-<<<<<<< HEAD
-[FMC_ACQ427_IN]
+[FMC]
 module: fmc_acq427
-block: fmc_acq427_in
-
-[FMC_ACQ427_OUT]
-module: fmc_acq427
-block: fmc_acq427_out
 
 #[SFP3_SYNC]
 #module: sfp_panda_sync
-#sfp_site : 3
-=======
-[FMC]
-module: fmc_acq427
->>>>>>> 8a178891
+#sfp_site : 3