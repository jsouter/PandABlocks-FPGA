--- conflicted
+++ resolved
@@ -6,19 +6,9 @@
 target: PandABox
 includes: common_soft_blocks.include.ini
 
-<<<<<<< HEAD
-[FMC_24V_IN]
+[FMC_24V]
 module: fmc_24vio
-block: fmc_24v_in
-
-[FMC_24V_OUT]
-module: fmc_24vio
-block: fmc_24v_out
 
 #[SFP3_SYNC]
 #module: sfp_panda_sync
-#sfp_site : 3
-=======
-[FMC_24V]
-module: fmc_24vio
->>>>>>> 8a178891
+#sfp_site : 3