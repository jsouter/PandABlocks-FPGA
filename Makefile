--- conflicted
+++ resolved
@@ -216,15 +216,11 @@
 
 # Removes the built stuff, but not the built FPGA IP
 clean:
-<<<<<<< HEAD
-	rm -rf $(BUILD_DIR)/apps $(DOCS_BUILD_DIR) $(BUILD_DIR)/*.zpg
-=======
 	rm -rf $(BUILD_DIR)/apps
 .PHONY: clean
 
 clean-all:
 	rm -rf $(BUILD_DIR) $(DOCS_BUILD_DIR) *.zpg
->>>>>>> 06f2ba11
 	find -name '*.pyc' -delete
 .PHONY: clean-all
 
