library ieee;
use ieee.numeric_std.all;
use ieee.std_logic_1164.all;

library work;
use work.top_defines.all;

library unisim;
use unisim.vcomponents.all;


entity sfp_panda_sync_wrapper is
    port (
        clk_i            : in  std_logic;
        reset_i          : in  std_logic;
        bit_bus_i        : in  bit_bus_t;
        pos_bus_i        : in  pos_bus_t;
        -- Data Out
        IN_BIT1_o         : out std_logic_vector(0 downto 0);
        IN_BIT2_o         : out std_logic_vector(0 downto 0);
        IN_BIT3_o         : out std_logic_vector(0 downto 0);
        IN_BIT4_o         : out std_logic_vector(0 downto 0);
        IN_BIT5_o         : out std_logic_vector(0 downto 0);
        IN_BIT6_o         : out std_logic_vector(0 downto 0);
        IN_BIT7_o         : out std_logic_vector(0 downto 0);
        IN_BIT8_o         : out std_logic_vector(0 downto 0);
        IN_BIT9_o         : out std_logic_vector(0 downto 0);
        IN_BIT10_o        : out std_logic_vector(0 downto 0);
        IN_BIT11_o        : out std_logic_vector(0 downto 0);
        IN_BIT12_o        : out std_logic_vector(0 downto 0);
        IN_BIT13_o        : out std_logic_vector(0 downto 0);
        IN_BIT14_o        : out std_logic_vector(0 downto 0);
        IN_BIT15_o        : out std_logic_vector(0 downto 0);
        IN_BIT16_o        : out std_logic_vector(0 downto 0);
        IN_POS1_o         : out std32_array(0 downto 0);
        IN_POS2_o         : out std32_array(0 downto 0);
        IN_POS3_o         : out std32_array(0 downto 0);
        IN_POS4_o         : out std32_array(0 downto 0);
        -- Memory Bus Interface
        -- Read 
        read_strobe_i    : in  std_logic;
        read_address_i   : in  std_logic_vector(PAGE_AW-1 downto 0);
        read_data_o      : out std_logic_vector(31 downto 0);
        read_ack_o       : out std_logic;
        -- Write
        write_strobe_i   : in  std_logic;
        write_address_i  : in  std_logic_vector(PAGE_AW-1 downto 0);
        write_data_i     : in  std_logic_vector(31 downto 0);
        write_ack_o      : out std_logic;

        SFP_i            : in  SFP_input_interface;
        SFP_o            : out SFP_output_interface
        );
end sfp_panda_sync_wrapper;


architecture rtl of sfp_panda_sync_wrapper is

signal rxuserrdy_i        : std_logic;
signal txuserrdy_i        : std_logic;
signal rx_link_ok         : std_logic;
signal rxbyteisaligned_o  : std_logic;
signal rxbyterealign_o    : std_logic;
signal rxcommadet_o       : std_logic;
signal loss_lock_o        : std_logic;
signal rx_error_o         : std_logic;
signal rxoutclk_o         : std_logic;
signal txoutclk_o         : std_logic;
signal rxoutclk_i         : std_logic;
<<<<<<< HEAD
signal txoutclk_i         : std_logic;
signal rxoutclk           : std_logic;
signal txoutclk           : std_logic;
signal rxdata_o           : std_logic_vector(31 downto 0);
signal rxcharisk_o        : std_logic_vector(3 downto 0);
signal rxdisperr_o        : std_logic_vector(3 downto 0);
=======
signal txoutclk_i         : std_logic;   
signal rxdata_o           : std_logic_vector(31 downto 0); 
signal rxcharisk_o        : std_logic_vector(3 downto 0); 
signal rxdisperr_o        : std_logic_vector(3 downto 0); 
>>>>>>> 2f1bd0b1
signal mgt_ready_o        : std_logic;
signal rxnotintable_o     : std_logic_vector(3 downto 0);
signal txdata_i           : std_logic_vector(31 downto 0);
signal txcharisk_i        : std_logic_vector(3 downto 0);
signal POSIN1             : std_logic_vector(31 downto 0); 
signal POSIN2             : std_logic_vector(31 downto 0);
<<<<<<< HEAD
signal POSIN3             : std_logic_vector(31 downto 0);
signal POSIN4             : std_logic_vector(31 downto 0);
signal BITIN              : std_logic_vector(15 downto 0);
--
signal BITOUT1            : std_logic;
signal BITOUT2            : std_logic;
signal BITOUT3            : std_logic;
signal BITOUT4            : std_logic;
signal BITOUT5            : std_logic;
signal BITOUT6            : std_logic;
signal BITOUT7            : std_logic;
signal BITOUT8            : std_logic;
signal BITOUT9            : std_logic;
signal BITOUT10           : std_logic;
signal BITOUT11           : std_logic;
signal BITOUT12           : std_logic;
signal BITOUT13           : std_logic;
signal BITOUT14           : std_logic;
signal BITOUT15           : std_logic;
signal BITOUT16           : std_logic;
=======
signal POSIN3             : std_logic_vector(31 downto 0);  
signal POSIN4             : std_logic_vector(31 downto 0);  
signal BITIN              : std_logic_vector(15 downto 0);  
signal BITOUT1            : std_logic;  
signal BITOUT2            : std_logic;  
signal BITOUT3            : std_logic;  
signal BITOUT4            : std_logic;  
signal BITOUT5            : std_logic;  
signal BITOUT6            : std_logic;  
signal BITOUT7            : std_logic;  
signal BITOUT8            : std_logic;  
signal BITOUT9            : std_logic;  
signal BITOUT10           : std_logic;  
signal BITOUT11           : std_logic;  
signal BITOUT12           : std_logic;  
signal BITOUT13           : std_logic;  
signal BITOUT14           : std_logic;  
signal BITOUT15           : std_logic;  
signal BITOUT16           : std_logic;  
>>>>>>> 2f1bd0b1
signal POSOUT1            : std_logic_vector(31 downto 0);
signal POSOUT2            : std_logic_vector(31 downto 0);
signal POSOUT3            : std_logic_vector(31 downto 0);
signal POSOUT4            : std_logic_vector(31 downto 0);
signal BITOUT             : std_logic_vector(15 downto 0);
signal LINKUP             : std_logic_vector(31 downto 0);
signal SYNC_RESET         : std_logic;

begin

read_ack_o <= '1';
write_ack_o <= '1';


IN_BIT16_o(0) <= BITIN(15);
IN_BIT15_o(0) <= BITIN(14);
IN_BIT14_o(0) <= BITIN(13);
IN_BIT13_o(0) <= BITIN(12);
IN_BIT12_o(0) <= BITIN(11);
IN_BIT11_o(0) <= BITIN(10);
IN_BIT10_o(0) <= BITIN(9);
IN_BIT9_o(0) <= BITIN(8);
IN_BIT8_o(0) <= BITIN(7);
IN_BIT7_o(0) <= BITIN(6);
IN_BIT6_o(0) <= BITIN(5);
IN_BIT5_o(0) <= BITIN(4);
IN_BIT4_o(0) <= BITIN(3);
IN_BIT3_o(0) <= BITIN(2);
IN_BIT2_o(0) <= BITIN(1);
IN_BIT1_o(0) <= BITIN(0);



rxoutclk_bufg : BUFG
port map(
    O => rxoutclk_i,
    I => rxoutclk_o
);


txoutclk_bufg : BUFG
port map(
    O => txoutclk_i,
    I => txoutclk_o
);


-- Must be driven high when the txusrclk and rxusrclk are valid
<<<<<<< HEAD
--rxuserrdy_i <= not SYNC_RESET;
--txuserrdy_i <= not SYNC_RESET;
=======
>>>>>>> 2f1bd0b1
rxuserrdy_i <= rx_link_ok;
txuserrdy_i <= rx_link_ok;


-- Transmitter 
<<<<<<< HEAD
-- 1. BITOUT1 and pkt_start indicator 2. POSOUT1
-- 3. BITOUT2 and zero                4. POSOUT2
-- 5. BITOUT3 and zero                6. POSOUT3
-- 7. BITOUT4 and pkt sync            8. POSOUT4
=======
-- The transmit side transmits regardless of the state of the receiver rx_link_ok signal 
-- txoutclk is the clock used for the TX side
-- 1. BITOUT and pkt_start K character  2. POSOUT1  3. POSOUT2   
-- 1. BITOUT and alignment K character  2. POSOUT3  3. POSOUT4
>>>>>>> 2f1bd0b1
sfp_panda_sync_transmitter_inst : entity work.sfp_panda_sync_transmit

    port map (
        clk_i             => clk_i,
        txoutclk_i        => txoutclk_i,
        reset_i           => reset_i,
        rx_link_ok_i      => rx_link_ok,
        txcharisk_o       => txcharisk_i,
        txdata_o          => txdata_i,
        POSOUT1_i         => POSOUT1,
        POSOUT2_i         => POSOUT2,
        POSOUT3_i         => POSOUT3,
        POSOUT4_i         => POSOUT4,
        BITOUT_i          => BITOUT
<<<<<<< HEAD
        );

=======
        );  
         
         
>>>>>>> 2f1bd0b1
-- Receiver
-- Will not start until the data has been aligned and first packet has been received
-- rxoutclk is the clock used for the RX side  
sfp_panda_sync_receiver_inst : entity work.sfp_panda_sync_receiver

    port map (
        clk_i             => clk_i,
        rxoutclk_i        => rxoutclk_i,
        reset_i           => reset_i,
        rxdisperr_i       => rxdisperr_o,
        rxcharisk_i       => rxcharisk_o,
        rxdata_i          => rxdata_o,
        rxnotintable_i    => rxnotintable_o,
        rx_link_ok_o      => rx_link_ok,
        loss_lock_o       => loss_lock_o,
        rx_error_o        => rx_error_o,
        BITIN_o           => BITIN,
        POSIN1_o          => IN_POS1_o(0),
        POSIN2_o          => IN_POS2_o(0),
        POSIN3_o          => IN_POS3_o(0),
        POSIN4_o          => IN_POS4_o(0)
        );


<<<<<<< HEAD

-- txouttclk is the recomended clock for the FPGA frabric
sfp_panda_sync_mgt_interface_inst : entity work.sfp_panda_sync_mgt_interface
=======
-- MGT interface
sfp_panda_sync_mgt_interface_inst : entity work.sfp_panda_sync_mgt_interface 
>>>>>>> 2f1bd0b1

    port map(
        GTREFCLK          => SFP_i.GTREFCLK,
        SYNC_RESET_i      => SYNC_RESET,
        clk_i             => clk_i,
        rxoutclk_i        => rxoutclk_i,
        txoutclk_i        => txoutclk_i,
        rxp_i             => SFP_i.RXP_IN,
        rxn_i             => SFP_i.RXN_IN,
        txp_o             => SFP_o.TXP_OUT,
        txn_o             => SFP_o.TXN_OUT,
        rxuserrdy_i       => rxuserrdy_i,
<<<<<<< HEAD
        txuserrdy_i       => txuserrdy_i,
        rxbyteisaligned_o => rxbyteisaligned_o,
        rxbyterealign_o   => rxbyterealign_o,
        rxcommadet_o      => rxcommadet_o,
        rxdata_o          => rxdata_o,
        rxoutclk_o        => rxoutclk_o,            -- RX Recovered clock        
        rxcharisk_o       => rxcharisk_o,
        rxdisperr_o       => rxdisperr_o,
        mgt_ready_o       => mgt_ready_o,
        rxnotintable_o    => rxnotintable_o,
        txoutclk_o        => txoutclk_o,            -- TX GTREFCLK0_PN 
        txdata_i          => txdata_i,
        txcharisk_i       => txcharisk_i
=======
        txuserrdy_i       => txuserrdy_i,        
        rxbyteisaligned_o => rxbyteisaligned_o, 
        rxbyterealign_o   => rxbyterealign_o,   
        rxcommadet_o      => rxcommadet_o,      
        rxdata_o          => rxdata_o,           
        rxoutclk_o        => rxoutclk_o,            -- RX recovered clock        
        rxcharisk_o       => rxcharisk_o,        
        rxdisperr_o       => rxdisperr_o,        
        mgt_ready_o       => mgt_ready_o,       
        rxnotintable_o    => rxnotintable_o, 
        txoutclk_o        => txoutclk_o,            -- TX reference clock 
        txdata_i          => txdata_i,           
        txcharisk_i       => txcharisk_i        
>>>>>>> 2f1bd0b1
        );


-- Make a vector out of all the bits from the bit bus
BITOUT <= BITOUT16 & BITOUT15 & BITOUT14 & BITOUT13 & BITOUT12 & BITOUT11 & BITOUT10 & BITOUT9 & 
          BITOUT8  & BITOUT7  & BITOUT6  & BITOUT5  & BITOUT4  & BITOUT3  & BITOUT2  & BITOUT1;


-- Link up and MGT ready
LINKUP(0) <= mgt_ready_o and rx_link_ok;
LINKUP(31 downto 1) <= (others => '0');

sfp_panda_sync_ctrl_inst : entity work.sfp_panda_sync_ctrl
    port map (
        -- Clock and Reset
        clk_i             => clk_i,
        reset_i           => reset_i,
        bit_bus_i         => bit_bus_i,
        pos_bus_i         => pos_bus_i,
        -- Block Parameters
        IN_LINKUP            => LINKUP,
        IN_SYNC_RESET        => open,
        IN_SYNC_RESET_wstb   => SYNC_RESET,
        OUT_BIT1_from_bus  => BITOUT1,
        OUT_BIT2_from_bus  => BITOUT2,
        OUT_BIT3_from_bus  => BITOUT3,
        OUT_BIT4_from_bus  => BITOUT4,
        OUT_BIT5_from_bus  => BITOUT5,
        OUT_BIT6_from_bus  => BITOUT6,
        OUT_BIT7_from_bus  => BITOUT7,
        OUT_BIT8_from_bus  => BITOUT8,
        OUT_BIT9_from_bus  => BITOUT9,
        OUT_BIT10_from_bus => BITOUT10,
        OUT_BIT11_from_bus => BITOUT11,
        OUT_BIT12_from_bus => BITOUT12,
        OUT_BIT13_from_bus => BITOUT13,
        OUT_BIT14_from_bus => BITOUT14,
        OUT_BIT15_from_bus => BITOUT15,
        OUT_BIT16_from_bus => BITOUT16,
        OUT_POS1_from_bus  => POSOUT1,
        OUT_POS2_from_bus  => POSOUT2,
        OUT_POS3_from_bus  => POSOUT3,
        OUT_POS4_from_bus  => POSOUT4,
        -- Memory Bus Interface
        read_strobe_i     => read_strobe_i,
        read_address_i    => read_address_i(BLK_AW-1 downto 0),
        read_data_o       => read_data_o,
        read_ack_o        => open,

        write_strobe_i    => write_strobe_i,
        write_address_i   => write_address_i(BLK_AW-1 downto 0),
        write_data_i      => write_data_i,
        write_ack_o       => open
        );

end rtl;                <|MERGE_RESOLUTION|>--- conflicted
+++ resolved
@@ -67,47 +67,16 @@
 signal rxoutclk_o         : std_logic;
 signal txoutclk_o         : std_logic;
 signal rxoutclk_i         : std_logic;
-<<<<<<< HEAD
-signal txoutclk_i         : std_logic;
-signal rxoutclk           : std_logic;
-signal txoutclk           : std_logic;
-signal rxdata_o           : std_logic_vector(31 downto 0);
-signal rxcharisk_o        : std_logic_vector(3 downto 0);
-signal rxdisperr_o        : std_logic_vector(3 downto 0);
-=======
 signal txoutclk_i         : std_logic;   
 signal rxdata_o           : std_logic_vector(31 downto 0); 
 signal rxcharisk_o        : std_logic_vector(3 downto 0); 
 signal rxdisperr_o        : std_logic_vector(3 downto 0); 
->>>>>>> 2f1bd0b1
 signal mgt_ready_o        : std_logic;
 signal rxnotintable_o     : std_logic_vector(3 downto 0);
 signal txdata_i           : std_logic_vector(31 downto 0);
 signal txcharisk_i        : std_logic_vector(3 downto 0);
 signal POSIN1             : std_logic_vector(31 downto 0); 
 signal POSIN2             : std_logic_vector(31 downto 0);
-<<<<<<< HEAD
-signal POSIN3             : std_logic_vector(31 downto 0);
-signal POSIN4             : std_logic_vector(31 downto 0);
-signal BITIN              : std_logic_vector(15 downto 0);
---
-signal BITOUT1            : std_logic;
-signal BITOUT2            : std_logic;
-signal BITOUT3            : std_logic;
-signal BITOUT4            : std_logic;
-signal BITOUT5            : std_logic;
-signal BITOUT6            : std_logic;
-signal BITOUT7            : std_logic;
-signal BITOUT8            : std_logic;
-signal BITOUT9            : std_logic;
-signal BITOUT10           : std_logic;
-signal BITOUT11           : std_logic;
-signal BITOUT12           : std_logic;
-signal BITOUT13           : std_logic;
-signal BITOUT14           : std_logic;
-signal BITOUT15           : std_logic;
-signal BITOUT16           : std_logic;
-=======
 signal POSIN3             : std_logic_vector(31 downto 0);  
 signal POSIN4             : std_logic_vector(31 downto 0);  
 signal BITIN              : std_logic_vector(15 downto 0);  
@@ -127,7 +96,6 @@
 signal BITOUT14           : std_logic;  
 signal BITOUT15           : std_logic;  
 signal BITOUT16           : std_logic;  
->>>>>>> 2f1bd0b1
 signal POSOUT1            : std_logic_vector(31 downto 0);
 signal POSOUT2            : std_logic_vector(31 downto 0);
 signal POSOUT3            : std_logic_vector(31 downto 0);
@@ -176,27 +144,15 @@
 
 
 -- Must be driven high when the txusrclk and rxusrclk are valid
-<<<<<<< HEAD
---rxuserrdy_i <= not SYNC_RESET;
---txuserrdy_i <= not SYNC_RESET;
-=======
->>>>>>> 2f1bd0b1
 rxuserrdy_i <= rx_link_ok;
 txuserrdy_i <= rx_link_ok;
 
 
 -- Transmitter 
-<<<<<<< HEAD
--- 1. BITOUT1 and pkt_start indicator 2. POSOUT1
--- 3. BITOUT2 and zero                4. POSOUT2
--- 5. BITOUT3 and zero                6. POSOUT3
--- 7. BITOUT4 and pkt sync            8. POSOUT4
-=======
 -- The transmit side transmits regardless of the state of the receiver rx_link_ok signal 
 -- txoutclk is the clock used for the TX side
 -- 1. BITOUT and pkt_start K character  2. POSOUT1  3. POSOUT2   
 -- 1. BITOUT and alignment K character  2. POSOUT3  3. POSOUT4
->>>>>>> 2f1bd0b1
 sfp_panda_sync_transmitter_inst : entity work.sfp_panda_sync_transmit
 
     port map (
@@ -211,14 +167,8 @@
         POSOUT3_i         => POSOUT3,
         POSOUT4_i         => POSOUT4,
         BITOUT_i          => BITOUT
-<<<<<<< HEAD
-        );
-
-=======
-        );  
-         
-         
->>>>>>> 2f1bd0b1
+        );
+
 -- Receiver
 -- Will not start until the data has been aligned and first packet has been received
 -- rxoutclk is the clock used for the RX side  
@@ -243,14 +193,8 @@
         );
 
 
-<<<<<<< HEAD
-
--- txouttclk is the recomended clock for the FPGA frabric
+-- MGT interface
 sfp_panda_sync_mgt_interface_inst : entity work.sfp_panda_sync_mgt_interface
-=======
--- MGT interface
-sfp_panda_sync_mgt_interface_inst : entity work.sfp_panda_sync_mgt_interface 
->>>>>>> 2f1bd0b1
 
     port map(
         GTREFCLK          => SFP_i.GTREFCLK,
@@ -263,35 +207,19 @@
         txp_o             => SFP_o.TXP_OUT,
         txn_o             => SFP_o.TXN_OUT,
         rxuserrdy_i       => rxuserrdy_i,
-<<<<<<< HEAD
         txuserrdy_i       => txuserrdy_i,
         rxbyteisaligned_o => rxbyteisaligned_o,
         rxbyterealign_o   => rxbyterealign_o,
         rxcommadet_o      => rxcommadet_o,
         rxdata_o          => rxdata_o,
-        rxoutclk_o        => rxoutclk_o,            -- RX Recovered clock        
+        rxoutclk_o        => rxoutclk_o,            -- RX recovered clock
         rxcharisk_o       => rxcharisk_o,
         rxdisperr_o       => rxdisperr_o,
         mgt_ready_o       => mgt_ready_o,
         rxnotintable_o    => rxnotintable_o,
-        txoutclk_o        => txoutclk_o,            -- TX GTREFCLK0_PN 
+        txoutclk_o        => txoutclk_o,            -- TX reference clock
         txdata_i          => txdata_i,
         txcharisk_i       => txcharisk_i
-=======
-        txuserrdy_i       => txuserrdy_i,        
-        rxbyteisaligned_o => rxbyteisaligned_o, 
-        rxbyterealign_o   => rxbyterealign_o,   
-        rxcommadet_o      => rxcommadet_o,      
-        rxdata_o          => rxdata_o,           
-        rxoutclk_o        => rxoutclk_o,            -- RX recovered clock        
-        rxcharisk_o       => rxcharisk_o,        
-        rxdisperr_o       => rxdisperr_o,        
-        mgt_ready_o       => mgt_ready_o,       
-        rxnotintable_o    => rxnotintable_o, 
-        txoutclk_o        => txoutclk_o,            -- TX reference clock 
-        txdata_i          => txdata_i,           
-        txcharisk_i       => txcharisk_i        
->>>>>>> 2f1bd0b1
         );
 
 
