library ieee;
use ieee.numeric_std.all;
use ieee.std_logic_1164.all;

library work;
use work.top_defines.all;
use work.interface_types.all;

library unisim;
use unisim.vcomponents.all;


entity sfp_panda_sync_wrapper is
    port (
        clk_i            : in  std_logic;
        reset_i          : in  std_logic;
        bit_bus_i        : in  bit_bus_t;
        pos_bus_i        : in  pos_bus_t;
        -- Data Out
        IN_BIT1_o         : out std_logic_vector(0 downto 0);
        IN_BIT2_o         : out std_logic_vector(0 downto 0);
        IN_BIT3_o         : out std_logic_vector(0 downto 0);
        IN_BIT4_o         : out std_logic_vector(0 downto 0);
        IN_BIT5_o         : out std_logic_vector(0 downto 0);
        IN_BIT6_o         : out std_logic_vector(0 downto 0);
        IN_BIT7_o         : out std_logic_vector(0 downto 0);
        IN_BIT8_o         : out std_logic_vector(0 downto 0);
        IN_POS1_o         : out std32_array(0 downto 0);
        IN_POS2_o         : out std32_array(0 downto 0);
        IN_POS3_o         : out std32_array(0 downto 0);
        IN_POS4_o         : out std32_array(0 downto 0);
        -- Memory Bus Interface
        -- Read 
        read_strobe_i    : in  std_logic;
        read_address_i   : in  std_logic_vector(PAGE_AW-1 downto 0);
        read_data_o      : out std_logic_vector(31 downto 0);
        read_ack_o       : out std_logic;
        -- Write
        write_strobe_i   : in  std_logic;
        write_address_i  : in  std_logic_vector(PAGE_AW-1 downto 0);
        write_data_i     : in  std_logic_vector(31 downto 0);
        write_ack_o      : out std_logic;

        MGT              : view MGT_Module
        );
end sfp_panda_sync_wrapper;


architecture rtl of sfp_panda_sync_wrapper is

signal rx_link_ok         : std_logic;
signal rxoutclk           : std_logic;
signal txoutclk           : std_logic;
signal rxdata             : std_logic_vector(31 downto 0); 
signal rxcharisk          : std_logic_vector(3 downto 0); 
signal rxdisperr          : std_logic_vector(3 downto 0); 
signal mgt_ready          : std_logic;
signal rxnotintable       : std_logic_vector(3 downto 0);
signal txdata             : std_logic_vector(31 downto 0);
signal txcharisk          : std_logic_vector(3 downto 0);
signal POSIN1             : std_logic_vector(31 downto 0); 
signal POSIN2             : std_logic_vector(31 downto 0);
signal POSIN3             : std_logic_vector(31 downto 0);  
signal POSIN4             : std_logic_vector(31 downto 0);  
signal BITIN              : std_logic_vector(7 downto 0);  
signal BITOUT1            : std_logic;  
signal BITOUT2            : std_logic;  
signal BITOUT3            : std_logic;  
signal BITOUT4            : std_logic;  
signal BITOUT5            : std_logic;  
signal BITOUT6            : std_logic;  
signal BITOUT7            : std_logic;  
signal BITOUT8            : std_logic;  
signal POSOUT1            : std_logic_vector(31 downto 0);
signal POSOUT2            : std_logic_vector(31 downto 0);
signal POSOUT3            : std_logic_vector(31 downto 0);
signal POSOUT4            : std_logic_vector(31 downto 0);
signal BITOUT             : std_logic_vector(7 downto 0);
signal LINKUP             : std_logic_vector(31 downto 0);
signal SYNC_RESET         : std_logic;
signal TXN                : std_logic;
signal TXP                : std_logic;
signal health             : std_logic_vector(31 downto 0);
signal rx_error           : std_logic;
signal err_cnt            : std_logic_vector(31 downto 0);
signal err_cnt_smpld      : std_logic_vector(31 downto 0);
signal ctr_rst_sync       : std_logic;

begin

txnobuf : obuf
port map (
    I => TXN,
    O => MGT.TXN_OUT
);

txpobuf : obuf
port map (
    I => TXP,
    O => MGT.TXP_OUT
);

MGT.MGT_REC_CLK <= rxoutclk;
MGT.LINK_UP <= LINKUP(0);

IN_BIT8_o(0) <= BITIN(7);
IN_BIT7_o(0) <= BITIN(6);
IN_BIT6_o(0) <= BITIN(5);
IN_BIT5_o(0) <= BITIN(4);
IN_BIT4_o(0) <= BITIN(3);
IN_BIT3_o(0) <= BITIN(2);
IN_BIT2_o(0) <= BITIN(1);
IN_BIT1_o(0) <= BITIN(0);

-- Transmitter 
-- The transmit side transmits regardless of the state of the receiver rx_link_ok signal 
-- txoutclk is the clock used for the TX side
sfp_panda_sync_transmitter_inst : entity work.sfp_panda_sync_transmit

    port map (
        sysclk_i          => clk_i,
        txoutclk_i        => txoutclk,
        txcharisk_o       => txcharisk,
        txdata_o          => txdata,
        POSOUT1_i         => POSOUT1,
        POSOUT2_i         => POSOUT2,
        POSOUT3_i         => POSOUT3,
        POSOUT4_i         => POSOUT4,
        BITOUT_i          => BITOUT
        );

-- Receiver
-- Will not start until the data has been aligned and first packet has been received
-- rxoutclk is the clock used for the RX side  
sfp_panda_sync_receiver_inst : entity work.sfp_panda_sync_receiver

    port map (
        sysclk_i          => clk_i,
        reset_i           => SYNC_RESET,
        rxoutclk_i        => rxoutclk,
        rxdisperr_i       => rxdisperr,
        rxcharisk_i       => rxcharisk,
        rxdata_i          => rxdata,
        rxnotintable_i    => rxnotintable,
        rx_link_ok_o      => rx_link_ok,
        rx_error_o        => rx_error,
        BITIN_o           => BITIN,
        POSIN1_o          => IN_POS1_o(0),
        POSIN2_o          => IN_POS2_o(0),
        POSIN3_o          => IN_POS3_o(0),
        POSIN4_o          => IN_POS4_o(0),
        health_o          => health
        );

-- Synchronise SYNC_RESET onto rxoutclk domain

rst_sync: entity work.pulse2pulse
port map(
    in_clk => clk_i,
    out_clk => rxoutclk,
    rst => '0',
    pulsein => SYNC_RESET,
    inbusy  => open,
    pulseout => ctr_rst_sync
);

-- RX error counter (on rx domain) and timed (latched) synchroniser to sysclk

err_ctr : process(rxoutclk)
    variable err_cnt_u :unsigned(31 downto 0);
begin
    if rising_edge(rxoutclk) then
        if ctr_rst_sync = '1' then
            err_cnt_u := (others => '0');
        elsif rx_error = '1' then
            err_cnt_u := err_cnt_u + 1;
        end if;
        err_cnt <= std_logic_vector(err_cnt_u);
    end if;
end process;

err_latch : entity work.latched_sync
generic map (
    DWIDTH => 32,
    PERIOD => 125  -- 1 MHz for 125 MHz clock
)
port map (
    src_clk => rxoutclk,
    dest_clk => clk_i,
    data_i => err_cnt,
    data_o => err_cnt_smpld
);

-- MGT interface
sfp_panda_sync_mgt_interface_inst : entity work.sfp_panda_sync_mgt_interface

    port map(
<<<<<<< HEAD
        GTREFCLK_i        => SFP_i.GTREFCLK,
=======
        GTREFCLK          => MGT.GTREFCLK,
>>>>>>> 6fc5cf65
        SYNC_RESET_i      => SYNC_RESET,
        sysclk_i          => clk_i,
        rxp_i             => MGT.RXP_IN,
        rxn_i             => MGT.RXN_IN,
        txp_o             => TXP,
        txn_o             => TXN,
        rxdata_o          => rxdata,
        rxoutclk_o        => rxoutclk,            -- RX recovered clock
        rxcharisk_o       => rxcharisk,
        rxdisperr_o       => rxdisperr,
        mgt_ready_o       => mgt_ready,
        rxnotintable_o    => rxnotintable,
        txoutclk_o        => txoutclk,            -- TX reference clock
        txdata_i          => txdata,
        txcharisk_i       => txcharisk,
        rx_link_ok_i      => rx_link_ok
        );


-- Make a vector out of all the bits from the bit bus
BITOUT <= BITOUT8  & BITOUT7  & BITOUT6  & BITOUT5  & BITOUT4  & BITOUT3  & BITOUT2  & BITOUT1;

-- Link up and MGT ready
LINKUP(0) <= mgt_ready and rx_link_ok;
LINKUP(31 downto 1) <= (others => '0');

sfp_panda_sync_ctrl_inst : entity work.sfp_panda_sync_ctrl
    port map (
        -- Clock and Reset
        clk_i               => clk_i,
        reset_i             => reset_i,
        bit_bus_i           => bit_bus_i,
        pos_bus_i           => pos_bus_i,
        -- Block Parameters
        IN_LINKUP           => LINKUP,
        IN_SYNC_RESET       => open,
        IN_SYNC_RESET_wstb  => SYNC_RESET,
        IN_HEALTH           => health,
        IN_ERR_CNT          => err_cnt_smpld,
        OUT_BIT1_from_bus   => BITOUT1,
        OUT_BIT2_from_bus   => BITOUT2,
        OUT_BIT3_from_bus   => BITOUT3,
        OUT_BIT4_from_bus   => BITOUT4,
        OUT_BIT5_from_bus   => BITOUT5,
        OUT_BIT6_from_bus   => BITOUT6,
        OUT_BIT7_from_bus   => BITOUT7,
        OUT_BIT8_from_bus   => BITOUT8,
        OUT_POS1_from_bus   => POSOUT1,
        OUT_POS2_from_bus   => POSOUT2,
        OUT_POS3_from_bus   => POSOUT3,
        OUT_POS4_from_bus   => POSOUT4,
        -- Memory Bus Interface
        read_strobe_i       => read_strobe_i,
        read_address_i      => read_address_i(BLK_AW-1 downto 0),
        read_data_o         => read_data_o,
        read_ack_o          => read_ack_o,

        write_strobe_i      => write_strobe_i,
        write_address_i     => write_address_i(BLK_AW-1 downto 0),
        write_data_i        => write_data_i,
        write_ack_o         => write_ack_o
        );

end rtl;
<|MERGE_RESOLUTION|>--- conflicted
+++ resolved
@@ -195,11 +195,7 @@
 sfp_panda_sync_mgt_interface_inst : entity work.sfp_panda_sync_mgt_interface
 
     port map(
-<<<<<<< HEAD
-        GTREFCLK_i        => SFP_i.GTREFCLK,
-=======
-        GTREFCLK          => MGT.GTREFCLK,
->>>>>>> 6fc5cf65
+        GTREFCLK_i        => MGT.GTREFCLK,
         SYNC_RESET_i      => SYNC_RESET,
         sysclk_i          => clk_i,
         rxp_i             => MGT.RXP_IN,
