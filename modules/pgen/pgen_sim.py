from common.python.simulations import BlockSimulation, properties_from_ini
import os
import csv

NAMES, PROPERTIES = properties_from_ini(__file__, "pgen.block.ini")


class PgenSimulation(BlockSimulation):
<<<<<<< HEAD
    ENABLE, TRIG, TABLE, TABLE_ADDRESS, TABLE_LENGTH, CYCLES, OUT, HEALTH \
        = PROPERTIES
=======
    ENABLE, TRIG, TABLE, REPEATS, ACTIVE, OUT, HEALTH = PROPERTIES
>>>>>>> a88bdef8

    def __init__(self):
        self.table_data = []
        self.current_line = 0
        self.current_cycle = 0
<<<<<<< HEAD
        self.active = 0
=======
        self.TABLE_ADDRESS = 0
        self.TABLE_LENGTH = 0
>>>>>>> a88bdef8

    def on_changes(self, ts, changes):
        """Handle changes at a particular timestamp, then return the timestamp
        when we next need to be called"""
        # This is a ConfigBlock object
        super(PgenSimulation, self).on_changes(ts, changes)

<<<<<<< HEAD
        if NAMES.TABLE_ADDRESS in changes:
            self.active = 1
=======
        if "TABLE_ADDRESS" in changes:
>>>>>>> a88bdef8
            # open the table
            file_dir = os.path.join(
                os.path.dirname(__file__), self.TABLE_ADDRESS)

            assert os.path.isfile(file_dir), "%s does not exist" % file_dir
            with open(file_dir, "rb") as table:
                reader = csv.DictReader(table)
                self.table_data = [int(line['POS']) for line in reader]

        if NAMES.ENABLE in changes:
            if self.ENABLE:
                self.ACTIVE = 1
            else:
                self.ACTIVE = 0

        if NAMES.TRIG in changes and self.TRIG:
            # send an output from the table on rising TRIG edge if enabled
            if self.ACTIVE:
                self.OUT = self.table_data[self.current_line]
                self.current_line += 1
                if self.current_line == self.TABLE_LENGTH / 4:
                    self.current_cycle += 1
                    self.current_line = 0
<<<<<<< HEAD
                if self.current_cycle == self.CYCLES:
                    self.active = 0
=======
                if self.current_cycle == self.REPEATS:
                    self.ACTIVE = 0
>>>>>>> a88bdef8
<|MERGE_RESOLUTION|>--- conflicted
+++ resolved
@@ -6,23 +6,13 @@
 
 
 class PgenSimulation(BlockSimulation):
-<<<<<<< HEAD
-    ENABLE, TRIG, TABLE, TABLE_ADDRESS, TABLE_LENGTH, CYCLES, OUT, HEALTH \
-        = PROPERTIES
-=======
-    ENABLE, TRIG, TABLE, REPEATS, ACTIVE, OUT, HEALTH = PROPERTIES
->>>>>>> a88bdef8
+    ENABLE, TRIG, TABLE, TABLE_ADDRESS, TABLE_LENGTH, REPEATS, ACTIVE, OUT, \
+        HEALTH = PROPERTIES
 
     def __init__(self):
         self.table_data = []
         self.current_line = 0
         self.current_cycle = 0
-<<<<<<< HEAD
-        self.active = 0
-=======
-        self.TABLE_ADDRESS = 0
-        self.TABLE_LENGTH = 0
->>>>>>> a88bdef8
 
     def on_changes(self, ts, changes):
         """Handle changes at a particular timestamp, then return the timestamp
@@ -30,12 +20,7 @@
         # This is a ConfigBlock object
         super(PgenSimulation, self).on_changes(ts, changes)
 
-<<<<<<< HEAD
         if NAMES.TABLE_ADDRESS in changes:
-            self.active = 1
-=======
-        if "TABLE_ADDRESS" in changes:
->>>>>>> a88bdef8
             # open the table
             file_dir = os.path.join(
                 os.path.dirname(__file__), self.TABLE_ADDRESS)
@@ -59,10 +44,5 @@
                 if self.current_line == self.TABLE_LENGTH / 4:
                     self.current_cycle += 1
                     self.current_line = 0
-<<<<<<< HEAD
-                if self.current_cycle == self.CYCLES:
-                    self.active = 0
-=======
                 if self.current_cycle == self.REPEATS:
-                    self.ACTIVE = 0
->>>>>>> a88bdef8
+                    self.ACTIVE = 0