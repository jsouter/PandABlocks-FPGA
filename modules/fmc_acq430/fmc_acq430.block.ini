[.]
description: FMC ACQ430 ADC Module
entity: fmc_acq430
type: fmc
constraints: const/fmc_acq430.xdc
ip: fmc_acq430_ch_fifo fmc_acq430_sample_ram

[VAL1]
type: pos_out
description: ADC Channel 1 Data
scale: 4.65661287e-9
<<<<<<< HEAD
units: V
=======
>>>>>>> 161a0b0f

[VAL2]
type: pos_out
description: ADC Channel 2 Data
scale: 4.65661287e-9
units: V

[VAL3]
type: pos_out
description: ADC Channel 3 Data
scale: 4.65661287e-9
units: V

[VAL4]
type: pos_out
description: ADC Channel 4 Data
scale: 4.65661287e-9
units: V

[VAL5]
type: pos_out
description: ADC Channel 5 Data
scale: 4.65661287e-9
units: V

[VAL6]
type: pos_out
description: ADC Channel 6 Data
scale: 4.65661287e-9
units: V

[VAL7]
type: pos_out
description: ADC Channel 7 Data
scale: 4.65661287e-9
units: V

[VAL8]
type: pos_out
description: ADC Channel 8 Data
scale: 4.65661287e-9
units: V<|MERGE_RESOLUTION|>--- conflicted
+++ resolved
@@ -9,10 +9,7 @@
 type: pos_out
 description: ADC Channel 1 Data
 scale: 4.65661287e-9
-<<<<<<< HEAD
 units: V
-=======
->>>>>>> 161a0b0f
 
 [VAL2]
 type: pos_out
