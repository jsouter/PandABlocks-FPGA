--- conflicted
+++ resolved
@@ -25,73 +25,21 @@
 
     def on_changes(self, ts, changes):
         super(QdecSimulation, self).on_changes(ts, changes)
-<<<<<<< HEAD
-        
-        if changes.get(NAMES.SETP, None):
-            self.count = self.SETP
-            self.OUT = self.count
-            self.state = self.newstate
-            self.update = 0
-            self.HOMED = 1
-            return
-        else:
-            # If coder loss reset HOMED
-            if self.LINKUP_INCR == 0:
-                self.HOMED = 0
-            # Reset when Z is '1' provided that RST_ON_Z is also '1'    
-            elif self.RST_ON_Z == 1 and self.Z == 1:
-                self.count = 0
-                self.OUT = 0
-                self.HOMED = 1
-            elif self.update == 1:
-                # From the current and next state, find the direction
-                if self.state == 3 and self.newstate == 0:
-                    self.dir = 0
-                elif self.state == 0 and self.newstate == 3:
-                    self.dir = 1
-                elif self.newstate == self.state + 1:
-                    self.dir = 0
-                elif self.newstate == self.state - 1:
-                    self.dir = 1
-                else:
-                    # Error Direction
-                    self.dir = 2
-                # update state
-                self.state = self.newstate
-                # The output updates after 2 clock pulses
-                # The counter is then updated, depending on the direction
-                if ts >= self.lastts + 2:
-                    if self.dir == 1:
-                        self.count -= 1
-                    elif self. dir == 0:
-                        self.count += 1
-                    self.OUT = self.count
-                    self.update = 0
-                    self.lastts = 0
-            # Find the next state, updating the state occurs on the next cycle
-            if self.A == 0 and self.B == 0:
-                self.newstate = 0
-            elif self.A == 1 and self.B == 0:
-                self.newstate = 1
-            elif self.A == 1 and self.B == 1:
-                self.newstate = 2
-            elif self.A == 0 and self.B == 1:
-                self.newstate = 3
-            if self.newstate != self.state:
-                self.update = 1
-                if self.lastts == 0:
-                    self.lastts = ts
-            return ts + 2
-=======
 
         if self.queue:
             self.OUT += self.queue.popleft()
 
         if changes.get(NAMES.SETP, None):
+            # HOMED on SETP
             self.OUT = self.SETP
+            self.HOMED = 1
+        elif self.LINKUP_INCR == 0:
+            # If coder loss reset HOMED
+            self.HOMED = 0
         elif self.RST_ON_Z == 1 and self.Z == 1:
-            # Reset when Z is '1' provided that RST_ON_Z is also '1'
+            # HOMED on Reset when Z is '1' provided that RST_ON_Z is also '1'    
             self.OUT = 0
+            self.HOMED = 1
 
         # New quadrature state (0..3)
         new_state = STATE[(self.A, self.B)]
@@ -111,5 +59,4 @@
             self.queue.append(delta)
 
         if self.queue:
-            return ts + 1
->>>>>>> 0903522f
+            return ts + 1