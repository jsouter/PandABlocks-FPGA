--- conflicted
+++ resolved
@@ -306,12 +306,7 @@
             # next state
             self.STATE = state
             return ts + 1
-<<<<<<< HEAD
-        elif self.next_ts > ts:
-            return self.next_ts
-        else:
-            return ts + 1
-=======
         elif self.next_ts and self.next_ts > ts:
             return self.next_ts
->>>>>>> 14420c74
+        else:
+            return ts + 1