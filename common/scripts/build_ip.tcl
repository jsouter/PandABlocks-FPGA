--- conflicted
+++ resolved
@@ -10,16 +10,12 @@
 
 set IP_TCL [lindex $argv 3]
 
-<<<<<<< HEAD
-source $TARGET_DIR/target_incl.tcl
-=======
 # Open Managed IP Project
 open_project $IP_PROJ
 
 #Remove IP from project if already existing
 remove_files -quiet [get_files $BUILD_DIR/$IP/$IP.xci]
 exec rm -rf $BUILD_DIR/$IP
->>>>>>> b909ec7a
 
 #Create and configure XCI file
 source $IP_TCL
