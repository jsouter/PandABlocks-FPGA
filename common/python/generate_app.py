#!/bin/env dls-python
"""
Generate build/<app> from <app>.app.ini
"""
import os
from argparse import ArgumentParser
from pkg_resources import require

require("jinja2")
from jinja2 import Environment, FileSystemLoader

from .compat import TYPE_CHECKING
from .configs import BlockConfig, pad, suffix_split, RegisterCounter
from .ini_util import read_ini, ini_get

if TYPE_CHECKING:
    from typing import List

# Some paths
ROOT = os.path.join(os.path.dirname(__file__), "..", "..")
TEMPLATES = os.path.join(os.path.abspath(ROOT), "common", "templates")


def jinja_context(**kwargs):
    context = dict(pad=pad,
                   suffix_split=suffix_split)
    context.update(kwargs)
    return context


def jinja_env(path):
    env = Environment(
        autoescape=False,
        loader=FileSystemLoader(path),
        trim_blocks=True,
        lstrip_blocks=True,
        keep_trailing_newline=True,
    )
    return env


class AppGenerator(object):
    def __init__(self, app, app_build_dir):
        # type: (str, str) -> None
        # Make sure the outputs directory doesn't already exist
        assert not os.path.exists(app_build_dir), \
            "Output dir %r already exists" % app_build_dir
        self.app_build_dir = app_build_dir
        self.app_name = app.split('/')[-1].split('.')[0]
        # Create a Jinja2 environment in the templates dir
        self.env = jinja_env(TEMPLATES)
        # Start from base register 2 to allow for *REG and *DRV spaces
        self.counters = RegisterCounter(block_count = 2)
        # These will be created when we parse the ini files
        self.blocks = []  # type: List[BlockConfig]
        self.sfp_sites = 0
        self.fmc_sites = 0
        self.parse_ini_files(app)
        self.generate_config_dir()
        self.generate_wrappers()
        self.generate_soft_blocks()
        self.generate_constraints()
        self.generate_regdefs()

    def parse_ini_files(self, app):
        # type: (str) -> None
        """Parse the app and all the block ini files it refers to, creating
        busses

        Args:
            app: Path to the top level app ini file

        Returns:
            The names of the signals on the bit, pos, and ext_out busses
        """
        # First grab any includes
        initial_ini = read_ini(app)

        filenames = []
        for include in ini_get(initial_ini, ".", "includes", "").split():
            filenames.append(os.path.join(ROOT, "includes", include))
        filenames.append(app)

        # Load all the block definitions
        app_ini = read_ini(filenames)

        # The following code reads the target ini file for the specified target
        # The ini file declares the carrier blocks
        target = app_ini.get(".", "target")
        if target:
            # Implement the blocks for the target blocks
            target_path = os.path.join("targets", target, "blocks")
            target_ini = read_ini(os.path.join(ROOT, "targets", target, (
                    target + ".target.ini")))
            self.implement_blocks(target_ini, target_path, "carrier")
            self.sfp_sites = int(ini_get(target_ini, '.', 'sfp_sites', 0))
            self.fmc_sites = int(ini_get(target_ini, '.', 'fmc_sites', 0))

        # Implement the blocks for the soft blocks
        self.implement_blocks(app_ini, "modules", "soft")

    def implement_blocks(self, ini, path, type):
        """Read the ini file and for each section create a new block"""
        for section in ini.sections():
            if section != ".":
                module_name = ini_get(ini, section, 'module', section.lower())
                block_type = ini_get(ini, section, 'block', None)
                sfp_site = ini_get(ini, section, 'sfp_site', None)
                assert sfp_site is None or int(sfp_site) in range(
                    1, self.sfp_sites + 1), \
                    "Block %s in sfp_site %s. Target only has %d sites" % (
                        section, sfp_site, self.sfp_sites)
                if block_type:
                    ini_name = ini_get(
                        ini, section, 'ini', block_type + '.block.ini')
                else:
                    ini_name = ini_get(
                        ini, section, 'ini', module_name + '.block.ini')
                number = int(ini_get(ini, section, 'number', 1))

                ini_path = os.path.join(path, module_name, ini_name)
                # Type is soft if the block is a softblock and carrier
                # for carrier block
                block = BlockConfig(section, type, number, ini_path, sfp_site)
                block.register_addresses(self.counters)
                self.blocks.append(block)

    def expand_template(self, template_name, context, out_dir, out_fname,
                        template_dir=None):
        if template_dir:
            env = jinja_env(template_dir)
        else:
            env = self.env
        with open(os.path.join(out_dir, out_fname), "w") as f:
            template = env.get_template(template_name)
            f.write(template.render(context))

    def generate_config_dir(self):
        """Generate config, registers, descriptions in config_d"""
        config_dir = os.path.join(self.app_build_dir, "config_d")
        os.makedirs(config_dir)
<<<<<<< HEAD
        context = jinja_context(blocks=self.blocks)
        # Create usage file
        vars = RegisterCounter.__dict__.copy()
        vars.update(self.counters.__dict__)
        usage = """####################################
# Resource usage
#  Block addresses: %(block_count)d/%(MAX_BLOCKS)d
#  Bit bus: %(bit_count)d/%(MAX_BIT)d
#  Pos bus: %(pos_count)d/%(MAX_POS)d
#  Ext bus: %(ext_count)d/%(MAX_EXT)d
####################################
""" % vars
        print(usage)
        with open(os.path.join(self.app_build_dir, "usage.txt"), "w") as f:
            f.write(usage)
=======
        context = jinja_context(blocks=self.blocks, app=self.app_name)
>>>>>>> 86cdf045
        # Create the config, registers and descriptions files
        self.expand_template(
            "config.jinja2", context, config_dir, "config")
        self.expand_template(
            "registers.jinja2", context, config_dir, "registers")
        self.expand_template(
            "descriptions.jinja2", context, config_dir, "description")
        self.expand_template(
            "sim_server.jinja2", context, self.app_build_dir, "sim_server")
        context = jinja_context(app=self.app_name)
        self.expand_template(
            "slow_top.files.jinja2",
            context, self.app_build_dir, "slow_top.files")

    def generate_wrappers(self):
        """Generate wrappers in hdl"""
        hdl_dir = os.path.join(self.app_build_dir, "hdl")
        os.makedirs(hdl_dir)
        # Create a wrapper for every block
        blocks = self.blocks
        for block in blocks:
            if block.block_suffixes:
                for field in block.fields:
                    if "." in field.name:
                        field.name = suffix_split(field.name)[0] + "_" + \
                                     suffix_split(field.name)[1]
            for field in block.fields:
                for register in field.numbered_registers():
                    if "." in register.name:
                        register.name = suffix_split(register.name)[0] + "_" + \
                                        suffix_split(register.name)[1]
            context = jinja_context(blocks=blocks)
            for k in dir(block):
                context[k] = getattr(block, k)
            if block.type in "soft|dma":
                self.expand_template("block_wrapper.vhd.jinja2", context,
                                     hdl_dir, "%s_wrapper.vhd" % block.entity)
            self.expand_template("block_ctrl.vhd.jinja2", context, hdl_dir,
                                 "%s_ctrl.vhd" % block.entity)

    def generate_soft_blocks(self):
        """Generate top hdl as well as the address defines"""
        hdl_dir = os.path.join(self.app_build_dir, "hdl")
        carrier_bit_bus_length = 0
        carrier_pos_bus_length = 0
        total_bit_bus_length = 0
        total_pos_bus_length = 0
        # Start carrier_mod_count at 1 for REG and DRV blocks.
        carrier_mod_count = 2
        for block in self.blocks:
            if block.type == "fmc":
                assert self.fmc_sites > 0, "No FMC on Carrier"
            if block.type in "carrier|pcap":
                carrier_mod_count = carrier_mod_count + 1
            for field in block.fields:
                if block.type in "carrier|pcap":
                    if field.type == "bit_out":
                        carrier_bit_bus_length = carrier_bit_bus_length + block.number
                    if field.type == "pos_out":
                        carrier_pos_bus_length = carrier_pos_bus_length + block.number
                if field.type == "bit_out":
                    total_bit_bus_length = total_bit_bus_length + block.number
                if field.type == "pos_out":
                    total_pos_bus_length = total_pos_bus_length + block.number
        block_names = []
        register_blocks = []
        # SFP blocks can have the same register definitions as they have
        # the same entity
        blocks = self.blocks
        for block in blocks:
            if block.entity not in block_names:
                register_blocks.append(block)
                block_names.append(block.entity)
            for field in block.fields:
                for register in field.numbered_registers():
                    if "." in register.name:
                        register.name = suffix_split(register.name)[0] + "_" + \
                                        suffix_split(register.name)[1]
        context = jinja_context(
            blocks=blocks,
            sfp_sites=self.sfp_sites,
            fmc_sites=self.fmc_sites,
            carrier_bit_bus_length=carrier_bit_bus_length,
            carrier_pos_bus_length=carrier_pos_bus_length,
            total_bit_bus_length=total_bit_bus_length,
            total_pos_bus_length=total_pos_bus_length,
            carrier_mod_count=carrier_mod_count,
            register_blocks=register_blocks)
        self.expand_template("soft_blocks.vhd.jinja2", context, hdl_dir,
                             "soft_blocks.vhd")
        self.expand_template("addr_defines.vhd.jinja2", context, hdl_dir,
                             "addr_defines.vhd")
        self.expand_template("top_defines.vhd.jinja2", context, hdl_dir,
                             "top_defines.vhd")

    def generate_constraints(self):
        """Generate constraints file for IPs, SFP and FMC constraints"""
        hdl_dir = os.path.join(self.app_build_dir, "hdl")
        const_dir = os.path.join(self.app_build_dir, "const")
        os.makedirs(const_dir)
        ips = []
        for block in self.blocks:
            for ip in block.ip:
                if ip not in ips:
                    ips.append(ip)
            for const in block.constraints:
                # Expand the constraints file
                context = jinja_context(block=block)
                out_fname = "%s_%s" % (block.name, os.path.basename(const))
                self.expand_template(
                    const, context, const_dir, out_fname, block.module_path)
        context = jinja_context(
            blocks=self.blocks,
            os=os,
            ips=ips)
        self.expand_template("constraints.tcl.jinja2", context, const_dir,
                             "constraints.tcl")

    def generate_regdefs(self):
        """generate the registers define file from the registers server file"""
        reg_server_dir = os.path.join(
            ROOT, "common", "templates", "registers_server")
        hdl_dir = os.path.join(self.app_build_dir, "hdl")
        blocks = []
        data = []
        numbers = []
        regs = []
        with open(reg_server_dir, 'r') as fp:
            for line in fp:
                if "*" in line:
                    # The prefix for the signals are either REG or DRV
                    block = line.split(" ", 1)[0]
                if "#" not in line:
                    # Ignore any lines which are comments
                    # Reg name is the string before the last space
                    # Double space is used in case arrays are present
                    name = line.rsplit("  ", 1)[0].replace(" ", "")
                    # Number is string after last space
                    number = line.rsplit("  ", 1)[-1]
                    if ".." in number:
                        # Some of the values are arrays
                        [lownum, highnum] = number.split("..", 1)
                        lownum = [int(s) for s in lownum.split()
                                  if s.isdigit()][0]
                        highnum = [int(s) for s in highnum.split()
                                   if s.isdigit()][0]
                        for i in range((highnum + 1) - lownum):
                            array_name = name + "_" + str(i)
                            regs.append(dict(name=array_name,
                                             number=str(lownum + i),
                                             block=block.replace("*", "")))
                    else:
                        if self.hasnumbers(number):
                            # Avoids including blank lines
                            data.append(name)
                            numbers.append(number.replace("\n", ""))
                            blocks.append(block.replace("*", ""))
                            regs.append(dict(name=name,
                                             number=number.replace("\n", ""),
                                             block=block.replace("*", "")))
        context = jinja_context(regs=regs)
        self.expand_template("reg_defines.vhd.jinja2", context, hdl_dir,
                             "reg_defines.vhd")

    def hasnumbers(self, inputstring):
        # type: (str) -> bool
        """Simple check if string contains a number"""
        return any(char.isdigit() for char in inputstring)


def main():
    parser = ArgumentParser(description=__doc__)
    parser.add_argument("build_dir", help="Path to created app dir")
    parser.add_argument("app", help="Path to app ini file")
    args = parser.parse_args()
    app = args.app
    build_dir = args.build_dir
    AppGenerator(app, build_dir)


if __name__ == "__main__":
    main()<|MERGE_RESOLUTION|>--- conflicted
+++ resolved
@@ -139,8 +139,7 @@
         """Generate config, registers, descriptions in config_d"""
         config_dir = os.path.join(self.app_build_dir, "config_d")
         os.makedirs(config_dir)
-<<<<<<< HEAD
-        context = jinja_context(blocks=self.blocks)
+        context = jinja_context(blocks=self.blocks, app=self.app_name)
         # Create usage file
         vars = RegisterCounter.__dict__.copy()
         vars.update(self.counters.__dict__)
@@ -155,9 +154,6 @@
         print(usage)
         with open(os.path.join(self.app_build_dir, "usage.txt"), "w") as f:
             f.write(usage)
-=======
-        context = jinja_context(blocks=self.blocks, app=self.app_name)
->>>>>>> 86cdf045
         # Create the config, registers and descriptions files
         self.expand_template(
             "config.jinja2", context, config_dir, "config")
