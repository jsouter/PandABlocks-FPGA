--- conflicted
+++ resolved
@@ -86,16 +86,12 @@
 116     :                           : OUTA=0, OUTB=1, OUTC=0, OUTD=0, OUTE=0
         :                           : OUTF=0
 
-<<<<<<< HEAD
 120     :                           : OUTA=1, OUTB=1, OUTC=1, OUTD=1, OUTE=1
         :                           : OUTF=1, CUR_FCYCLE=3
 126     :                           : OUTA=0, OUTB=1, OUTC=0, OUTD=0, OUTE=0
+        :                           : OUTF=0
+130     : INPB=0, INPC=0, INPD=0    : OUTA=0, OUTB=0, OUTC=0, OUTD=0, OUTE=0
         :                           : OUTF=0, ACTIVE=0
-=======
-120     :                                   : OUTA=1, OUTB=1, OUTC=1, OUTD=1, OUTE=1, OUTF=1, CUR_FCYCLE=3
-126     :                                   : OUTA=0, OUTB=1, OUTC=0, OUTD=0, OUTE=0, OUTF=0
-130     : INPB=0, INPC=0, INPD=0            : OUTA=0, OUTB=0, OUTC=0, OUTD=0, OUTE=0, OUTF=0, ACTIVE=0
->>>>>>> 502c7c10
 
 
 ###############
@@ -139,17 +135,11 @@
         :                           : OUTF=0, CUR_FCYCLE=1, CUR_TCYCLE=2
 41      :                           : OUTB=1, OUTC=1, OUTD=1, OUTE=1, OUTF=1
 
-<<<<<<< HEAD
 43      :                           : OUTA=1, OUTB=0, OUTC=0, OUTD=0, OUTE=0
         :                           : OUTF=0, CUR_FCYCLE=2
 47      :                           : OUTB=1, OUTC=1, OUTD=1, OUTE=1, OUTF=1
-        :                           : ACTIVE=0
-
-=======
-43      :                                   : OUTA=1, OUTB=0, OUTC=0, OUTD=0, OUTE=0, OUTF=0, CUR_FCYCLE=2
-47      :                                   : OUTB=1, OUTC=1, OUTD=1, OUTE=1, OUTF=1
-49      : INPA=0, INPB=0, INPC=0, INPD=0    : OUTA=0, OUTB=0, OUTC=0, OUTD=0, OUTE=0, OUTF=0, ACTIVE=0
->>>>>>> 502c7c10
+49      : INPA=0, INPB=0, INPC=0    : OUTA=0, OUTB=0, OUTC=0, OUTD=0, OUTE=0
+        : INPD=0                    : OUTF=0, ACTIVE=0
 
 ###############
 $ Writing inputs before a whole frame is written
@@ -178,19 +168,12 @@
 14      : INPA=0, INPB=0, INPC=0, INPD=0
 15      : TABLE_LENGTH=1
 16      : TABLE_LENGTH=0
-<<<<<<< HEAD
 17      : GATE=1                    : ACTIVE=1, CUR_FRAME=1, CUR_FCYCLE=1
         :                           : CUR_TCYCLE=1
-24      : INPA=1, INPB=1, INPC=1, INPD=1
-        :                           : OUTA=1
+24      : INPA=1, INPB=1, INPC=1, INPD=1    : OUTA=1
 28      :                           : OUTB=1, OUTC=1, OUTD=1, OUTE=1, OUTF=1
-        :                           : ACTIVE=0
-=======
-17      : GATE=1                            : ACTIVE=1, CUR_FRAME=1, CUR_FCYCLE=1, CUR_TCYCLE=1
-24      : INPA=1, INPB=1, INPC=1, INPD=1    : OUTA=1
-28      :                                   : OUTB=1, OUTC=1, OUTD=1, OUTE=1, OUTF=1
-30      : INPA=0, INPB=0, INPC=0, INPD=0    : OUTA=0, OUTB=0, OUTC=0, OUTD=0, OUTE=0, OUTF=0, ACTIVE=0
->>>>>>> 502c7c10
+30      : INPA=0, INPB=0, INPC=0, INPD=0    : OUTA=0, OUTB=0, OUTC=0, OUTD=0
+        :                           : OUTE=0, OUTF=0, ACTIVE=0
 
 ###############
 $ Writing inputs after sequencer has finished
@@ -217,19 +200,12 @@
 12      : TABLE_WSTB=4
 13      : TABLE_LENGTH=1
 14      : TABLE_LENGTH=0
-<<<<<<< HEAD
 15      : GATE=1                    : ACTIVE=1, CUR_FRAME=1, CUR_FCYCLE=1
         :                           : CUR_TCYCLE=1
-25      : INPA=1, INPB=1, INPC=1, INPD=1
-        :                           : OUTA=1
+25      : INPA=1, INPB=1, INPC=1, INPD=1    : OUTA=1
 29      :                           : OUTB=1, OUTC=1, OUTD=1, OUTE=1, OUTF=1
-        :                           : ACTIVE=0
-=======
-15      : GATE=1                            : ACTIVE=1, CUR_FRAME=1, CUR_FCYCLE=1, CUR_TCYCLE=1
-25      : INPA=1, INPB=1, INPC=1, INPD=1    : OUTA=1
-29      :                                   : OUTB=1, OUTC=1, OUTD=1, OUTE=1, OUTF=1
-31      :                                   : OUTA=0, OUTB=0, OUTC=0, OUTD=0, OUTE=0, OUTF=0, ACTIVE=0
->>>>>>> 502c7c10
+31      :                           : OUTA=0, OUTB=0, OUTC=0, OUTD=0, OUTE=0
+        :                           : OUTF=0, ACTIVE=0
 37      : INPA=0
 38      : INPA=1
 40      : INPA=0, INPB=0, INPC=0, INPD=0
@@ -266,9 +242,9 @@
 25      : INPA=1, INPB=1, INPC=1, INPD=1    : OUTA=1
 29      :                           : OUTB=1, OUTC=1, OUTD=1, OUTE=1, OUTF=1
 
-<<<<<<< HEAD
-36      : GATE=0                    : ACTIVE=0, CUR_FCYCLE=0, CUR_FRAME=0
-        :                           : CUR_TCYCLE=0
+36      : GATE=0                    : OUTA=0, OUTB=0, OUTC=0, OUTD=0, OUTE=0
+        :                           : OUTF=0, ACTIVE=0, CUR_FCYCLE=0
+        :                           : CUR_FRAME=0, CUR_TCYCLE=0
 38      : GATE=1                    : ACTIVE=1, OUTA=1, OUTB=0, OUTC=0, OUTD=0
         :                           : OUTE=0, OUTF=0, CUR_FCYCLE=1
         :                           : CUR_TCYCLE=1, CUR_FRAME=1
@@ -277,16 +253,8 @@
 44      :                           : OUTA=1, OUTB=0, OUTC=0, OUTD=0, OUTE=0
         :                           : OUTF=0, CUR_FCYCLE=1, CUR_TCYCLE=2
 48      :                           : OUTB=1, OUTC=1, OUTD=1, OUTE=1, OUTF=1
-        :                           : ACTIVE=0
-=======
-36      : GATE=0                            : OUTA=0, OUTB=0, OUTC=0, OUTD=0, OUTE=0, OUTF=0, ACTIVE=0, CUR_FCYCLE=0, CUR_FRAME=0, CUR_TCYCLE=0
-38      : GATE=1                            : ACTIVE=1, OUTA=1, OUTB=0, OUTC=0, OUTD=0, OUTE=0, OUTF=0, CUR_FCYCLE=1, CUR_TCYCLE=1, CUR_FRAME=1
-42      :                                   : OUTB=1, OUTC=1, OUTD=1, OUTE=1, OUTF=1
-
-44      :                                   : OUTA=1, OUTB=0, OUTC=0, OUTD=0, OUTE=0, OUTF=0, CUR_FCYCLE=1, CUR_TCYCLE=2
-48      :                                   : OUTB=1, OUTC=1, OUTD=1, OUTE=1, OUTF=1
-50      : INPA=0, INPB=0, INPC=0, INPD=0    : OUTA=0, OUTB=0, OUTC=0, OUTD=0, OUTE=0, OUTF=0, ACTIVE=0
->>>>>>> 502c7c10
+50      : INPA=0, INPB=0, INPC=0, INPD=0    : OUTA=0, OUTB=0, OUTC=0, OUTD=0
+        :                           : OUTE=0, OUTF=0, ACTIVE=0
 
 ###############
 $ Reset table and write more data
@@ -339,12 +307,9 @@
         :                           : OUTF=0, CUR_FCYCLE=2
 36      :                           : OUTB=1, OUTC=1, OUTD=1, OUTE=1, OUTF=1
 
-<<<<<<< HEAD
-38      : TABLE_RST=1               : ACTIVE=0, CUR_FCYCLE=0, CUR_FRAME=0
-        :                           : CUR_TCYCLE=0
-=======
-38      : TABLE_RST=1                       : OUTA=0, OUTB=0, OUTC=0, OUTD=0, OUTE=0, OUTF=0, ACTIVE=0, CUR_FCYCLE=0, CUR_FRAME=0, CUR_TCYCLE=0
->>>>>>> 502c7c10
+38      : TABLE_RST=1               : OUTA=0, OUTB=0, OUTC=0, OUTD=0, OUTE=0
+        :                           : OUTF=0, ACTIVE=0, CUR_FCYCLE=0
+        :                           : CUR_FRAME=0, CUR_TCYCLE=0
 39      : TABLE_RST=0
 40      : INPA=0, INPB=0, INPC=0, INPD=0
 
@@ -369,12 +334,8 @@
         :                           : CUR_TCYCLE=1
 50      : TABLE_LENGTH=0
 
-<<<<<<< HEAD
 56      : INPA=1                    : OUTA=0, OUTB=0, OUTC=1, OUTD=0, OUTE=0
         :                           : OUTF=0
-58      :                           : OUTD=1, OUTC=0, ACTIVE=0
-=======
-56      : INPA=1                            : OUTA=0, OUTB=0, OUTC=1, OUTD=0, OUTE=0, OUTF=0
-58      :                                   : OUTD=1, OUTC=0
-62      : INPA=0                            : OUTA=0, OUTB=0, OUTC=0, OUTD=0, OUTE=0, OUTF=0, ACTIVE=0
->>>>>>> 502c7c10
+58      :                           : OUTD=1, OUTC=0
+62      : INPA=0                    : OUTA=0, OUTB=0, OUTC=0, OUTD=0, OUTE=0
+        :                           : OUTF=0, ACTIVE=0