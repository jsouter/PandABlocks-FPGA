# THE REGISTER VALUES IN THIS SEQUENCE ARE TAKEN FROM THE CONFIG OF THE
# fmc_lback-sfp_lback app
########################
$ Arming and soft disarm
3       : ARM=0             : ACTIVE=1
5       : ENABLE=1
8       : DISARM=0          : ACTIVE=0

########################
$ Arming and hard disarm
3       : ARM=0             : ACTIVE=1
5       : ENABLE=1
6       : ENABLE=0          : ACTIVE=0

########################
$ capture timestamp
2       : START_WRITE=0
<<<<<<< HEAD
# 37/38 correspond to the CAPTURE_TS field on the PCAP block
4       : WRITE=37
6       : WRITE=38
=======
4       : WRITE=37
#config_d/registers/PCAP/CAPTURE_TS (1st element CAPTURE_TS)
6       : WRITE=38
#config_d/registers/PCAP/CAPTURE_TS (2nd element CAPTURE_TS_H)
>>>>>>> 9c5e3ae1
10      : ARM=0             : ACTIVE=1
11      : ENABLE=1
12      : CAPTURE=1
13      :                   : DATA=2
14      : CAPTURE=0         : DATA=0
16      : CAPTURE=1
17      : CAPTURE=0         : DATA=6
18      :                   : DATA=0
20      : ENABLE=0          : ACTIVE=0

#########################
$ capture too close together
2       : START_WRITE=0
<<<<<<< HEAD
# 37/38 correspond to the CAPTURE_TS field on the PCAP block
=======
>>>>>>> 9c5e3ae1
4       : WRITE=37
6       : WRITE=38
8       : WRITE=0
10      : ARM=0             : ACTIVE=1
11      : ENABLE=1
12      : CAPTURE=1
13      : CAPTURE=0         : DATA=2
14      :                   : DATA=0
15      :                   : DATA=0
16      : CAPTURE=1
17      : CAPTURE=0         : DATA=6
18      : CAPTURE=1         : DATA=0, ACTIVE=0, ERR_STATUS=2, ERROR=1

######################
$ capture pos bus enc1
2       : START_WRITE=0
# WRITE = 1 = INENC1.VAL
4       : WRITE=1
#config_d/registers/PCAP/FRAME (1st element)?
10      : ARM=0                         : ACTIVE=1
11      : ENABLE=1
13      : CAPTURE=1
14      : CAPTURE=0                     : DATA=0
15      : CAPTURE=1, INENC1.VAL=100
16      : CAPTURE=0, INENC1.VAL=50      : DATA=100
18      : CAPTURE=1
19      :                               : DATA=50
22      : ENABLE=0, CAPTURE=0           : ACTIVE=0


#######################
$ capture bit bus TTLIN
2       : START_WRITE=0
<<<<<<< HEAD
# WRITE = 42 = BITS0 on PCAP block
4       : WRITE=42  
=======
4       : WRITE=42 
#39 #config_d/registers/PCAP/BITS0
>>>>>>> 9c5e3ae1
10      : ARM=0                         : ACTIVE=1
11      : ENABLE=1
13      : CAPTURE=1
14      : CAPTURE=0                     : DATA=0
15      : CAPTURE=1, TTLIN1.VAL=1 
# TTLIN1.VAL is on allocated 2 (0x4 on posbus)
16      : CAPTURE=0, TTLIN3.VAL=1       : DATA=0x4
18      : CAPTURE=1
# TTLIN3.VAL is on allocated 4 (0x10 on posbus)
19      : CAPTURE=0                     : DATA=0x14
21      : CAPTURE=1, TTLIN1.VAL=0
22      : ENABLE=0, CAPTURE=0           : DATA=0x10, ACTIVE=0

#######################
$ capture bit bus SEQ
2       : START_WRITE=0
<<<<<<< HEAD
# WRITE = 43 = BITS1 on PCAP block
4       : WRITE=43
=======
4       : WRITE=43 
#40 #config_d/registers/PCAP/BITS1
>>>>>>> 9c5e3ae1
10      : ARM=0                         : ACTIVE=1
11      : ENABLE=1
13      : CAPTURE=1
14      : CAPTURE=0                     : DATA=0
15      : CAPTURE=1, SEQ1.OUTA=1
<<<<<<< HEAD
# SEQ1.OUTA is on allocated 58 (0x4000000 on posbus)
16      : CAPTURE=0, SEQ3.OUTA=1        : DATA=0x4000000
18      : CAPTURE=1
# SEQ3.OUTA is on allocated 58 (0x10000000 on posbus)
19      : CAPTURE=0                     : DATA=0x14000000
21      : CAPTURE=1,  SEQ1.OUTA=0
22      :                               : DATA=0x10000000
=======
16      : CAPTURE=0, SEQ3.OUTA=1        : DATA=0x4
18      : CAPTURE=1
19      : CAPTURE=0                     : DATA=0x14
21      : CAPTURE=1,  SEQ1.OUTA=0
22      :                               : DATA=0x10
>>>>>>> 9c5e3ae1
24      : ENABLE=0, CAPTURE=0           :  ACTIVE=0

#######################
$ capture bit bus order
2       : START_WRITE=0
<<<<<<< HEAD
# WRITE=42 = BITS0 on PCAP
3       : WRITE=42 
# WRITE=43 = BITS1 on PCAP
4       : WRITE=43 
# WRITE=44 = BITS2 on PCAP
5       : WRITE=44 
# WRITE=45 = BITS3 on PCAP
6       : WRITE=45 
=======
3       : WRITE=42
#39#config_d/registers/PCAP/BITS0
4       : WRITE=43
#40#config_d/registers/PCAP/BITS1
5       : WRITE=44
#41#config_d/registers/PCAP/BITS2
6       : WRITE=45
#42#config_d/registers/PCAP/BITS3
>>>>>>> 9c5e3ae1
10      : ARM=0                         : ACTIVE=1
11      : ENABLE=1
13      : CAPTURE=1, TTLIN1.VAL=1
14      : CAPTURE=0                     : DATA=0x4
15      :                               : DATA=0
16      :                               : DATA=0
17      : CAPTURE=1,SEQ1.OUTA=1         : DATA=0
18      : CAPTURE=0                     : DATA=0x4
19      :                               : DATA=0x4000000
20      :                               : DATA=0
21      : CAPTURE=1, COUNTER8.CARRY=1   : DATA=0
22      : CAPTURE=0                     : DATA=0x4
23      :                               : DATA=0x4000000
24      :                               : DATA=0
25      : CAPTURE=1, INENC1.A=1         : DATA=0x20
26      : CAPTURE=0                     : DATA=0x404
27      :                               : DATA=0x4000000
28      :                               : DATA=0x0
29      :                               : DATA=0x20

#####################
$ framing on counters
2       : START_WRITE=0
# WRITE= 11 = COUNTER1.OUT
4       : WRITE=11   
5       : FRAMING_MASK=0x1000
6       : FRAMING_ENABLE=1
10      : ARM=0                         : ACTIVE=1
11      : ENABLE=1, COUNTER1.OUT=10
# Live frame
12      : FRAME=1
13      : CAPTURE=1, FRAME=0
14      : CAPTURE=0
15      : COUNTER1.OUT=20
16      : FRAME=1
17      : FRAME=0                       : DATA=10
18      : COUNTER1.OUT=30
# Dead frame
19      : FRAME=1
20      : FRAME=0
# Live frame
21      : COUNTER1.OUT=50
22      : CAPTURE=1
23      : COUNTER1.OUT=35, CAPTURE=0
25      : FRAME=1
26      : FRAME=0, ENABLE=0             : DATA=50, ACTIVE=0

#####################
$ Capture before first frame
2       : START_WRITE=0
# WRITE= 11 = COUNTER1.OUT
4       : WRITE=11   
5       : FRAMING_MASK=0x1000
6       : FRAMING_ENABLE=1
10      : ARM=0                         : ACTIVE=1
11      : ENABLE=1, COUNTER1.OUT=10
# Live frame
12      : CAPTURE=1                     : ACTIVE=0, ERR_STATUS=3
13      : FRAME=1
14      : CAPTURE=0, FRAME=0


#####################
$ More than one capture within a frame
2       : START_WRITE=0
# WRITE= 11 = COUNTER1.OUT
4       : WRITE=11   
5       : FRAMING_MASK=0x1000
6       : FRAMING_ENABLE=1
10      : ARM=0                         : ACTIVE=1
11      : ENABLE=1, COUNTER1.OUT=10
# Live frame
12      : FRAME=1
13      : CAPTURE=1, FRAME=0
14      : CAPTURE=0
15      : COUNTER1.OUT=20
16      : CAPTURE=1                     : ACTIVE=0, ERR_STATUS=1
17      : CAPTURE=0

#####################
$ framing on counters average mode
2       : START_WRITE=0
# WRITE= 11 = COUNTER1.OUT 
4       : WRITE=11   
5       : FRAMING_MASK=0x1000
6       : FRAMING_ENABLE=1
7       : FRAMING_MODE=0x1000
10      : ARM=0                         : ACTIVE=1
11      : ENABLE=1, COUNTER1.OUT=10
# Live frame
12      : FRAME=1
13      : CAPTURE=1, FRAME=0
14      : CAPTURE=0
15      : COUNTER1.OUT=20
16      : FRAME=1
17      : FRAME=0                       : DATA=10
18      : COUNTER1.OUT=30
# Dead frame
19      : FRAME=1
20      : FRAME=0
# Live frame
21      : COUNTER1.OUT=50
22      : CAPTURE=1
23      : COUNTER1.OUT=35, CAPTURE=0
25      : FRAME=1
26      : FRAME=0, ENABLE=0             : DATA=50, ACTIVE=0

#####################
$ Capture offset
<<<<<<< HEAD
2       : START_WRITE=0 
# WRITE=40 = CAPTURE_OFFSET
4       : WRITE=40 
=======
2       : START_WRITE=0
4       : WRITE=40
#43
#40#config_d/registers/PCAP/BITS1
>>>>>>> 9c5e3ae1
5       : FRAMING_MASK=0x1
6       : FRAMING_ENABLE=1
10      : ARM=0                         : ACTIVE=1
11      : ENABLE=1
# Live frame
12      : FRAME=1
13      : CAPTURE=1, FRAME=0
14      : CAPTURE=0
16      : FRAME=1
17      : FRAME=0                       : DATA=1
# Dead frame
19      : FRAME=1
20      : FRAME=0
# Live frame
22      : CAPTURE=1
23      : CAPTURE=0
25      : FRAME=1
26      : FRAME=0, ENABLE=0             : DATA=3, ACTIVE=0
<|MERGE_RESOLUTION|>--- conflicted
+++ resolved
@@ -15,16 +15,10 @@
 ########################
 $ capture timestamp
 2       : START_WRITE=0
-<<<<<<< HEAD
-# 37/38 correspond to the CAPTURE_TS field on the PCAP block
-4       : WRITE=37
-6       : WRITE=38
-=======
 4       : WRITE=37
 #config_d/registers/PCAP/CAPTURE_TS (1st element CAPTURE_TS)
 6       : WRITE=38
 #config_d/registers/PCAP/CAPTURE_TS (2nd element CAPTURE_TS_H)
->>>>>>> 9c5e3ae1
 10      : ARM=0             : ACTIVE=1
 11      : ENABLE=1
 12      : CAPTURE=1
@@ -38,10 +32,6 @@
 #########################
 $ capture too close together
 2       : START_WRITE=0
-<<<<<<< HEAD
-# 37/38 correspond to the CAPTURE_TS field on the PCAP block
-=======
->>>>>>> 9c5e3ae1
 4       : WRITE=37
 6       : WRITE=38
 8       : WRITE=0
@@ -58,7 +48,6 @@
 ######################
 $ capture pos bus enc1
 2       : START_WRITE=0
-# WRITE = 1 = INENC1.VAL
 4       : WRITE=1
 #config_d/registers/PCAP/FRAME (1st element)?
 10      : ARM=0                         : ACTIVE=1
@@ -75,19 +64,13 @@
 #######################
 $ capture bit bus TTLIN
 2       : START_WRITE=0
-<<<<<<< HEAD
-# WRITE = 42 = BITS0 on PCAP block
-4       : WRITE=42  
-=======
 4       : WRITE=42 
 #39 #config_d/registers/PCAP/BITS0
->>>>>>> 9c5e3ae1
 10      : ARM=0                         : ACTIVE=1
 11      : ENABLE=1
 13      : CAPTURE=1
 14      : CAPTURE=0                     : DATA=0
-15      : CAPTURE=1, TTLIN1.VAL=1 
-# TTLIN1.VAL is on allocated 2 (0x4 on posbus)
+15      : CAPTURE=1, TTLIN1.VAL=1
 16      : CAPTURE=0, TTLIN3.VAL=1       : DATA=0x4
 18      : CAPTURE=1
 # TTLIN3.VAL is on allocated 4 (0x10 on posbus)
@@ -98,19 +81,13 @@
 #######################
 $ capture bit bus SEQ
 2       : START_WRITE=0
-<<<<<<< HEAD
-# WRITE = 43 = BITS1 on PCAP block
 4       : WRITE=43
-=======
-4       : WRITE=43 
 #40 #config_d/registers/PCAP/BITS1
->>>>>>> 9c5e3ae1
 10      : ARM=0                         : ACTIVE=1
 11      : ENABLE=1
 13      : CAPTURE=1
 14      : CAPTURE=0                     : DATA=0
 15      : CAPTURE=1, SEQ1.OUTA=1
-<<<<<<< HEAD
 # SEQ1.OUTA is on allocated 58 (0x4000000 on posbus)
 16      : CAPTURE=0, SEQ3.OUTA=1        : DATA=0x4000000
 18      : CAPTURE=1
@@ -118,28 +95,11 @@
 19      : CAPTURE=0                     : DATA=0x14000000
 21      : CAPTURE=1,  SEQ1.OUTA=0
 22      :                               : DATA=0x10000000
-=======
-16      : CAPTURE=0, SEQ3.OUTA=1        : DATA=0x4
-18      : CAPTURE=1
-19      : CAPTURE=0                     : DATA=0x14
-21      : CAPTURE=1,  SEQ1.OUTA=0
-22      :                               : DATA=0x10
->>>>>>> 9c5e3ae1
 24      : ENABLE=0, CAPTURE=0           :  ACTIVE=0
 
 #######################
 $ capture bit bus order
 2       : START_WRITE=0
-<<<<<<< HEAD
-# WRITE=42 = BITS0 on PCAP
-3       : WRITE=42 
-# WRITE=43 = BITS1 on PCAP
-4       : WRITE=43 
-# WRITE=44 = BITS2 on PCAP
-5       : WRITE=44 
-# WRITE=45 = BITS3 on PCAP
-6       : WRITE=45 
-=======
 3       : WRITE=42
 #39#config_d/registers/PCAP/BITS0
 4       : WRITE=43
@@ -148,7 +108,6 @@
 #41#config_d/registers/PCAP/BITS2
 6       : WRITE=45
 #42#config_d/registers/PCAP/BITS3
->>>>>>> 9c5e3ae1
 10      : ARM=0                         : ACTIVE=1
 11      : ENABLE=1
 13      : CAPTURE=1, TTLIN1.VAL=1
@@ -172,7 +131,7 @@
 #####################
 $ framing on counters
 2       : START_WRITE=0
-# WRITE= 11 = COUNTER1.OUT
+#12#config_d/registers/COUNTER (first val)
 4       : WRITE=11   
 5       : FRAMING_MASK=0x1000
 6       : FRAMING_ENABLE=1
@@ -199,7 +158,7 @@
 #####################
 $ Capture before first frame
 2       : START_WRITE=0
-# WRITE= 11 = COUNTER1.OUT
+#12#config_d/registers/COUNTER (first val)
 4       : WRITE=11   
 5       : FRAMING_MASK=0x1000
 6       : FRAMING_ENABLE=1
@@ -214,7 +173,7 @@
 #####################
 $ More than one capture within a frame
 2       : START_WRITE=0
-# WRITE= 11 = COUNTER1.OUT
+#12#config_d/registers/COUNTER (first val)
 4       : WRITE=11   
 5       : FRAMING_MASK=0x1000
 6       : FRAMING_ENABLE=1
@@ -231,7 +190,7 @@
 #####################
 $ framing on counters average mode
 2       : START_WRITE=0
-# WRITE= 11 = COUNTER1.OUT 
+#12#config_d/registers/COUNTER (first val)
 4       : WRITE=11   
 5       : FRAMING_MASK=0x1000
 6       : FRAMING_ENABLE=1
@@ -258,16 +217,10 @@
 
 #####################
 $ Capture offset
-<<<<<<< HEAD
-2       : START_WRITE=0 
-# WRITE=40 = CAPTURE_OFFSET
-4       : WRITE=40 
-=======
 2       : START_WRITE=0
 4       : WRITE=40
 #43
 #40#config_d/registers/PCAP/BITS1
->>>>>>> 9c5e3ae1
 5       : FRAMING_MASK=0x1
 6       : FRAMING_ENABLE=1
 10      : ARM=0                         : ACTIVE=1
